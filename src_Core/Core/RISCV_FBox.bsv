--- conflicted
+++ resolved
@@ -78,11 +78,7 @@
       3'h1: return (Rnd_Zero);
       3'h2: return (Rnd_Minus_Inf);
       3'h3: return (Rnd_Plus_Inf);
-<<<<<<< HEAD
-      3'h4: return (Rnd_Nearest_Away_Zero); // XXX Is this RMM?
-=======
       3'h4: return (Rnd_Nearest_Even); // XXX Different in v2.2 of spec
->>>>>>> b7553823
       default: return (Rnd_Nearest_Even);
    endcase
 endfunction
