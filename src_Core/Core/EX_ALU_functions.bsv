// Copyright (c) 2016-2019 Bluespec, Inc. All Rights Reserved

//-
// RVFI_DII modifications:
//     Copyright (c) 2018 Jack Deeley
//     Copyright (c) 2018 Peter Rugg
//     All rights reserved.
//
//     This software was developed by SRI International and the University of
//     Cambridge Computer Laboratory (Department of Computer Science and
//     Technology) under DARPA contract HR0011-18-C-0016 ("ECATS"), as part of the
//     DARPA SSITH research programme.
//-

package EX_ALU_functions;

// ================================================================
// These are the "ALU" functions in the EX stage of the "Piccolo" CPU.
// EX stands for "Execution".

// ================================================================
// Exports

export
ALU_Inputs (..),
ALU_Outputs (..),
fv_ALU;

// ================================================================
// BSV library imports

import Vector :: *;

// ----------------
// BSV additional libs

// None

// ================================================================
// Project imports

import ISA_Decls   :: *;
import CPU_Globals :: *;
import TV_Info     :: *;

// ================================================================
// ALU inputs

typedef struct {
   Priv_Mode      cur_priv;
   Addr           pc;
   Bool           is_i32_not_i16;
   Instr          instr;
`ifdef ISA_C
   Instr_C        instr_C;
`endif
   Decoded_Instr  decoded_instr;
   WordXL         rs1_val;
   WordXL         rs2_val;
   WordXL         mstatus;
`ifdef ISA_F
   Bit #(3)       fcsr_frm;
   WordFL         frs1_val;
   WordFL         frs2_val;
   WordFL         frs3_val;
`endif
   MISA           misa;
   } ALU_Inputs
deriving (Bits, FShow);

// ----------------
// These functions pick the instruction size and instruction bits to
// be sent in the trace to a tandem verifier

function ISize  fv_trace_isize (ALU_Inputs  inputs);
   return (inputs.is_i32_not_i16 ? ISIZE32BIT : ISIZE16BIT);
endfunction

function Bit #(32)  fv_trace_instr (ALU_Inputs  inputs);
   Bit #(32) result = inputs.instr;
`ifdef ISA_C
   if (! inputs.is_i32_not_i16)
      result = zeroExtend (inputs.instr_C);
`endif
   return result;
endfunction

// ================================================================
// ALU outputs

typedef struct {
   Control    control;
   Exc_Code   exc_code;        // Relevant if control == CONTROL_TRAP

   Op_Stage2  op_stage2;
   RegName    rd;
   Addr       addr;     // Branch, jump: newPC
<<<<<<< HEAD
		                // Mem ops and AMOs: mem addr
                        // CSRRx: csr addr

   WordXL     val1;     // OP_Stage2_ALU: result for Rd (ALU ops: result, JAL/JALR: return PC,
                        //                           CSSRx: old value of CSR)
=======
		        // Mem ops and AMOs: mem addr
`ifdef ISA_D
   WordFL     val1;     // OP_Stage2_FD: arg1
   WordFL     val2;     // OP_Stage2_FD: arg2
`else
   WordXL     val1;     // OP_Stage2_ALU: result for Rd (ALU ops: result, JAL/JALR: return PC)
                        // CSRRx: rs1_val
>>>>>>> 7cb96d47
                        // OP_Stage2_M, OP_Stage2_FD: arg1
                        // OP_Stage2_AMO: funct7

   WordXL     val2;     // Branch: branch target (for Tandem Verification)
		                // OP_Stage2_ST: store-val
                        // OP_Stage2_M, OP_Stage2_FD: arg2
<<<<<<< HEAD
		                // CSSRx: new csr value
   } ALU_Outputs
deriving (Bits, FShow);

ALU_Outputs alu_outputs_base = ALU_Outputs {control:   CONTROL_STRAIGHT,
					    exc_code:  exc_code_ILLEGAL_INSTRUCTION,
					    op_stage2: ?,
					    // Wolf's verification model requires rd to be 0 for non-updating
					    // At the moment we check this later in the sequence.
					    rd:        ?,
					    csr_valid: False,
					    addr:      ?,
					    val1:      ?,
					    val2:      ? };
=======
`endif
`ifdef ISA_F
   WordFL     val3;     // OP_Stage2_FD: arg3
   Bool       rd_in_fpr;// result to be written to fpr
   Bit #(3)   rm;       // rounding mode
`endif

   Trace_Data trace_data;
   } ALU_Outputs
deriving (Bits, FShow);

ALU_Outputs alu_outputs_base
= ALU_Outputs {control   : CONTROL_STRAIGHT,
	       exc_code  : exc_code_ILLEGAL_INSTRUCTION,
	       op_stage2 : ?,
	       rd        : ?,
	       addr      : ?,
	       val1      : ?,
	       val2      : ?,
`ifdef ISA_F
	       val3      : ?,
	       rd_in_fpr : False,
	       rm        : ?,
`endif
	       trace_data: ?};
>>>>>>> 7cb96d47

// ================================================================
// The fall-through PC is PC+4 for normal 32b instructions,
// and PC+2 for 'C' (16b compressed) instructions.

function Addr fall_through_pc (ALU_Inputs  inputs);
   Addr next_pc = inputs.pc + 4;
`ifdef ISA_C
   if (! inputs.is_i32_not_i16)
      next_pc = inputs.pc + 2;
`endif
   return next_pc;
endfunction

// ================================================================
// Alternate implementation of shifts using multiplication in DSPs

// ----------------------------------------------------------------
/* TODO: DELETE? 'factor' RegFile for shift ops

// ----------------------------------------------------------------
// The following is a lookup table of multiplication factors used by the "shift" ops
RegFile #(Bit #(TLog #(XLEN)), Bit #(XLEN))  rf_sh_factors <- mkRegFileFull;
// The following is used during reset to initialize rf_sh_factors
Reg #(Bool)                                  rg_resetting  <- mkReg (False);
Reg #(Bit #(TAdd #(1, TLog #(XLEN))))        rg_j          <- mkRegU;
Reg #(WordXL)                                rg_factor     <- mkRegU;
*/

// ----------------------------------------------------------------
// The following functions implement the 'shift' operators SHL, SHRL and SHRA
// using multiplication instead of actual shifts,
// thus using DSPs (multiplication) and LUTRAMs (rf_sh_factors) instead of LUTs

// Shift-left
// Instead of '>>' operator, uses '*', using DSPs instead of LUTs.
// To SHL(n), do a multiplication by 2^n.
// The 2^n factor is looked up in a RegFile (used as a ROM), which uses a LUTRAM instead of LUTs
function WordXL fn_shl (WordXL x, Bit #(TLog #(XLEN)) shamt);
   IntXL  x_signed = unpack (x);

   // IntXL y_signed = unpack (rf_sh_factors.sub (shamt));
   IntXL  y_signed = unpack ('b1 << shamt);

   IntXL  z_signed = x_signed * y_signed;
   WordXL z        = pack (z_signed);
   return z;
endfunction

// Shift-right-arithmetic
// Instead of '>>' operator, uses '*', using DSPs instead of LUTs
// To SHR(n), do a 2*XLEN-wide multiplication by 2^(32-n), and take upper XLEN bits
// The 2^(32-n) factor is looked up in a RegFile (used as a ROM), which uses a LUTRAM instead of LUTs
function WordXL fn_shra (WordXL x, Bit #(TLog #(XLEN)) shamt);
   // Bit #(TAdd #(1, XLEN)) y = { reverseBits (rf_sh_factors.sub (shamt)), 1'b0 };
   Bit #(TAdd #(1, XLEN)) y = { reverseBits ('b1 << shamt), 1'b0 };

   Int #(XLEN_2) xx_signed = extend (unpack (x));
   Int #(XLEN_2) yy_signed = unpack (extend (y));
   Int #(XLEN_2) zz_signed = xx_signed * yy_signed;
   Bit #(XLEN_2) zz        = pack (zz_signed);
   WordXL        z         = truncateLSB (zz);
   return z;
endfunction

// Shift-right-logical
// Instead of '>>' operator, uses '*', using DSPs instead of LUTs
// To SHR(n), do a 2*XLEN-wide multiplication by 2^(32-n), and take upper XLEN bits
// The 2^(32-n) factor is looked up in a RegFile (used as a ROM), which uses a LUTRAM instead of LUTs
function WordXL fn_shrl (WordXL x, Bit #(TLog #(XLEN)) shamt);
   // Bit #(TAdd #(1, XLEN)) y = { reverseBits (rf_sh_factors.sub (shamt)), 1'b0 };
   Bit #(TAdd #(1, XLEN)) y = { reverseBits ('b1 << shamt), 1'b0 };

   Bit #(XLEN_2) xx = extend (x);
   Bit #(XLEN_2) yy = extend (y);
   Bit #(XLEN_2) zz = xx * yy;
   WordXL        z  = truncateLSB (zz);
   return z;
endfunction

// ================================================================
// BRANCH

function ALU_Outputs fv_BRANCH (ALU_Inputs inputs);
   let rs1_val = inputs.rs1_val;
   let rs2_val = inputs.rs2_val;

   // Signed versions of rs1_val and rs2_val
   IntXL s_rs1_val = unpack (inputs.rs1_val);
   IntXL s_rs2_val = unpack (inputs.rs2_val);

   IntXL offset        = extend (unpack (inputs.decoded_instr.imm13_SB));
   Addr  branch_target = pack (unpack (inputs.pc) + offset);
   Bool  branch_taken  = False;
   Bool  trap          = False;

   let funct3 = inputs.decoded_instr.funct3;
   if      (funct3 == f3_BEQ)  branch_taken = (rs1_val  == rs2_val);
   else if (funct3 == f3_BNE)  branch_taken = (rs1_val  != rs2_val);
   else if (funct3 == f3_BLT)  branch_taken = (s_rs1_val <  s_rs2_val);
   else if (funct3 == f3_BGE)  branch_taken = (s_rs1_val >= s_rs2_val);
   else if (funct3 == f3_BLTU) branch_taken = (rs1_val  <  rs2_val);
   else if (funct3 == f3_BGEU) branch_taken = (rs1_val  >= rs2_val);
    // XXX: This should throw an invalid instruction exception, not a misalignment.
   else                        trap = True;

   Bool misaligned_target = (branch_target [1] == 1'b1);
`ifdef ISA_C
   misaligned_target = False;
`endif

   Exc_Code exc_code = exc_code_ILLEGAL_INSTRUCTION;
   if ((! trap) && branch_taken && misaligned_target) begin
      trap = True;
      exc_code = exc_code_INSTR_ADDR_MISALIGNED;
   end

   let alu_outputs = alu_outputs_base;
   let next_pc     = (branch_taken ? branch_target : fall_through_pc (inputs));
   alu_outputs.control   = (trap ? CONTROL_TRAP : (branch_taken ? CONTROL_BRANCH : CONTROL_STRAIGHT));
   alu_outputs.exc_code  = exc_code;
   alu_outputs.op_stage2 = OP_Stage2_ALU;
   alu_outputs.rd        = 0;
<<<<<<< HEAD
   alu_outputs.addr      = (branch_taken ? branch_target : (inputs.pc + 4));
   // Gives a defined value when in verification mode.
   `ifdef RVFI
   alu_outputs.val1      = 0;
   `endif
=======
   alu_outputs.addr      = next_pc;
`ifdef ISA_D
   // TODO: is this ifdef needed? Can't we always use 'extend()'?
   alu_outputs.val2      = extend (branch_target);    // For tandem verifier only
`else
>>>>>>> 7cb96d47
   alu_outputs.val2      = branch_target;    // For tandem verifier only
`endif

   // Normal trace output (if no trap)
   alu_outputs.trace_data = mkTrace_OTHER (next_pc,
					   fv_trace_isize (inputs),
					   fv_trace_instr (inputs));
   return alu_outputs;
endfunction

// ----------------------------------------------------------------
// JAL

function ALU_Outputs fv_JAL (ALU_Inputs inputs);
   IntXL offset  = extend (unpack (inputs.decoded_instr.imm21_UJ));
   Addr  next_pc = pack (unpack (inputs.pc) + offset);
   Addr  ret_pc  = fall_through_pc (inputs);

   // nsharma: 2017-05-26 Bug fix
   // nsharma: next_pc[0] should be cleared for JAL/JALR
   // riscv-spec-v2.2. Secn 2.5. Page 16
   // TODO: but the offset is scaled by 2, so is this necessary?
   next_pc [0] = 1'b0;

   Bool misaligned_target = (next_pc [1] == 1'b1);
`ifdef ISA_C
   misaligned_target = False;
`endif

   let alu_outputs = alu_outputs_base;
   alu_outputs.control   = (misaligned_target ? CONTROL_TRAP : CONTROL_BRANCH);
   alu_outputs.exc_code  = exc_code_INSTR_ADDR_MISALIGNED;
   alu_outputs.op_stage2 = OP_Stage2_ALU;
   alu_outputs.rd        = inputs.decoded_instr.rd;
   alu_outputs.addr      = next_pc;
`ifdef ISA_D
   alu_outputs.val1      = extend (ret_pc);
`else
   alu_outputs.val1      = ret_pc;
`endif

   // Normal trace output (if no trap)
   alu_outputs.trace_data = mkTrace_I_RD (next_pc,
					  fv_trace_isize (inputs),
					  fv_trace_instr (inputs),
					  inputs.decoded_instr.rd,
					  ret_pc);
   return alu_outputs;
endfunction

// ----------------------------------------------------------------
// JALR

function ALU_Outputs fv_JALR (ALU_Inputs inputs);
   let rs1_val = inputs.rs1_val;
   let rs2_val = inputs.rs2_val;

   // Signed versions of rs1_val and rs2_val
   IntXL s_rs1_val = unpack (rs1_val);
   IntXL s_rs2_val = unpack (rs2_val);
   IntXL offset    = extend (unpack (inputs.decoded_instr.imm12_I));
   Addr  next_pc   = pack (s_rs1_val + offset);
   Addr  ret_pc    = fall_through_pc (inputs);

   // nsharma: 2017-05-26 Bug fix
   // nsharma: next_pc[0] should be cleared for JAL/JALR
   // riscv-spec-v2.2. Secn 2.5. Page 16
   next_pc [0] = 1'b0;

   Bool misaligned_target = (next_pc [1] == 1'b1);
`ifdef ISA_C
   misaligned_target = False;
`endif

   let alu_outputs = alu_outputs_base;
   alu_outputs.control   = (misaligned_target ? CONTROL_TRAP : CONTROL_BRANCH);
   alu_outputs.exc_code  = exc_code_INSTR_ADDR_MISALIGNED;
   alu_outputs.op_stage2 = OP_Stage2_ALU;
   alu_outputs.rd        = inputs.decoded_instr.rd;
   alu_outputs.addr      = next_pc;
`ifdef ISA_D
   alu_outputs.val1      = extend (ret_pc);
`else
   alu_outputs.val1      = ret_pc;
`endif

   // Normal trace output (if no trap)
   alu_outputs.trace_data = mkTrace_I_RD (next_pc,
					  fv_trace_isize (inputs),
					  fv_trace_instr (inputs),
					  inputs.decoded_instr.rd,
					  ret_pc);
   return alu_outputs;
endfunction

// ----------------------------------------------------------------
// Integer Register-Register and Register-Immediate Instructions

// ----------------
// Shifts (funct3 == f3_SLLI/ f3_SRLI/ f3_SRAI)

function ALU_Outputs fv_OP_and_OP_IMM_shifts (ALU_Inputs inputs);
   let rs1_val = inputs.rs1_val;
   let rs2_val = inputs.rs2_val;

   IntXL s_rs1_val = unpack (rs1_val);    // Signed version of rs1, for SRA

   Bit #(TLog #(XLEN)) shamt = (  (inputs.decoded_instr.opcode == op_OP_IMM)
				? truncate (inputs.decoded_instr.imm12_I)
				: truncate (rs2_val));
   WordXL   rd_val    = ?;
   let      funct3    = inputs.decoded_instr.funct3;
   Bit #(1) instr_b30 = inputs.instr [30];

`ifdef SHIFT_BARREL
   // Shifts implemented by Verilog synthesis,
   // mapping to barrel shifters
   if (funct3 == f3_SLLI)
      rd_val = (rs1_val << shamt);
   else begin // assert: (funct3 == f3_SRxI)
      if (instr_b30 == 1'b0)
	 // SRL/SRLI
	 rd_val = (rs1_val >> shamt);
      else
	 // SRA/SRAI
	 rd_val = pack (s_rs1_val >> shamt);
   end
`endif

`ifdef SHIFT_MULT
   // Shifts implemented using multiplication by 2^shamt,
   // mapping to DSPs in FPGA
   if (funct3 == f3_SLLI)
      rd_val = fn_shl (rs1_val, shamt);  // in LUTRAMs/DSPs
   else begin // assert: (funct3 == f3_SRxI)
      if (instr_b30 == 1'b0) begin
	 // SRL/SRLI
	 rd_val = fn_shrl (rs1_val, shamt);  // in LUTRAMs/DSPs
      else
	 // SRA/SRAI
	 rd_val = fn_shra (rs1_val, shamt);     // in LUTRAMs/DSPs
   end
`endif

   // Trap in RV32 if shamt > 31, i.e., if imm12_I [5] is 1
   Bool trap = ((rv_version == RV32) && (inputs.decoded_instr.imm12_I [5] == 1));

   let alu_outputs       = alu_outputs_base;
   alu_outputs.control   = (trap ? CONTROL_TRAP : CONTROL_STRAIGHT);
   alu_outputs.rd        = inputs.decoded_instr.rd;

`ifndef SHIFT_SERIAL
   alu_outputs.op_stage2 = OP_Stage2_ALU;
`ifdef ISA_D
   alu_outputs.val1      = extend (rd_val);
`else
   alu_outputs.val1      = rd_val;
`endif
`else
   // Will be executed in serial Shifter_Box later
   alu_outputs.op_stage2 = OP_Stage2_SH;
   alu_outputs.val1      = rs1_val;
   // Encode 'arith-shift' in bit [7] of val2
`ifdef ISA_D
   WordFL val2 = extend (shamt);
`else
   WordXL val2 = extend (shamt);
`endif
   val2 = (val2 | { 0, instr_b30, 7'b0});
   alu_outputs.val2 = val2;
`endif

   // Normal trace output (if no trap)
   alu_outputs.trace_data = mkTrace_I_RD (fall_through_pc (inputs),
					  fv_trace_isize (inputs),
					  fv_trace_instr (inputs),
					  inputs.decoded_instr.rd,
					  rd_val);
   return alu_outputs;
endfunction: fv_OP_and_OP_IMM_shifts

// ----------------
// Remaining OP and OP_IMM (excluding shifts, M ops MUL/DIV/REM)

function ALU_Outputs fv_OP_and_OP_IMM (ALU_Inputs inputs);
   let rs1_val = inputs.rs1_val;
   let rs2_val = inputs.rs2_val;

   // Signed versions of rs1_val and rs2_val
   IntXL  s_rs1_val = unpack (rs1_val);
   IntXL  s_rs2_val = unpack (rs2_val);

   IntXL  s_rs2_val_local = s_rs2_val;
   WordXL rs2_val_local   = rs2_val;

   Bit #(1) instr_b30  = inputs.instr [30];
   Bool     subtract   = ((inputs.decoded_instr.opcode == op_OP) && (instr_b30 == 1'b1));

   if (inputs.decoded_instr.opcode == op_OP_IMM) begin
      s_rs2_val_local = extend (unpack (inputs.decoded_instr.imm12_I));
      rs2_val_local   = pack (s_rs2_val_local);
   end

   let  funct3 = inputs.decoded_instr.funct3;
   Bool trap   = False;
   WordXL rd_val = ?;

   if      ((funct3 == f3_ADDI) && (! subtract)) rd_val = pack (s_rs1_val + s_rs2_val_local);
   else if ((funct3 == f3_ADDI) && (subtract))   rd_val = pack (s_rs1_val - s_rs2_val_local);

   else if (funct3 == f3_SLTI)  rd_val = ((s_rs1_val < s_rs2_val_local) ? 1 : 0);
   else if (funct3 == f3_SLTIU) rd_val = ((rs1_val  < rs2_val_local)  ? 1 : 0);
   else if (funct3 == f3_XORI)  rd_val = pack (s_rs1_val ^ s_rs2_val_local);
   else if (funct3 == f3_ORI)   rd_val = pack (s_rs1_val | s_rs2_val_local);
   else if (funct3 == f3_ANDI)  rd_val = pack (s_rs1_val & s_rs2_val_local);
   else
      trap = True;

   let alu_outputs       = alu_outputs_base;
   alu_outputs.control   = (trap ? CONTROL_TRAP : CONTROL_STRAIGHT);
   alu_outputs.op_stage2 = OP_Stage2_ALU;
   alu_outputs.rd        = inputs.decoded_instr.rd;
`ifdef ISA_D
   alu_outputs.val1      = extend (rd_val);
`else
   alu_outputs.val1      = rd_val;
`endif

   // Normal trace output (if no trap)
   alu_outputs.trace_data = mkTrace_I_RD (fall_through_pc (inputs),
					  fv_trace_isize (inputs),
					  fv_trace_instr (inputs),
					  inputs.decoded_instr.rd,
					  rd_val);
   return alu_outputs;
endfunction: fv_OP_and_OP_IMM

// ----------------
// OP_IMM_32 (ADDIW, SLLIW, SRxIW)

function ALU_Outputs fv_OP_IMM_32 (ALU_Inputs inputs);
   WordXL   rs1_val     = inputs.rs1_val;
   IntXL    s_rs1_val   = unpack (rs1_val);

   Bit #(5) shamt       = truncate (inputs.decoded_instr.imm12_I);
   Bool     shamt5_is_0 = (inputs.instr [25] == 1'b0);

   let    funct3 = inputs.decoded_instr.funct3;
   Bool   trap   = False;
   WordXL rd_val = ?;

   if (funct3 == f3_ADDIW) begin
      IntXL  s_rs2_val = extend (unpack (inputs.decoded_instr.imm12_I));
      IntXL  sum       = s_rs1_val + s_rs2_val;
      WordXL tmp       = pack (sum);
      rd_val           = signExtend (tmp [31:0]);
   end
   else if ((funct3 == f3_SLLIW) && shamt5_is_0) begin
      Bit #(32) tmp = truncate (rs1_val);
      rd_val = signExtend (tmp << shamt);
   end
   else if ((funct3 == f3_SRxIW) && shamt5_is_0) begin
      Bit #(1) instr_b30 = inputs.instr [30];
      if (instr_b30 == 1'b0) begin
	 // SRLIW
	 Bit #(32) tmp = truncate (rs1_val);
	 rd_val = signExtend (tmp >> shamt);
      end
      else begin
	 // SRAIW
	 Int #(32) s_tmp = unpack (rs1_val [31:0]);
	 Bit #(32) tmp   = pack (s_tmp >> shamt);
	 rd_val = signExtend (tmp);
      end
   end
   else
      trap = True;

   let alu_outputs       = alu_outputs_base;
   alu_outputs.control   = (trap ? CONTROL_TRAP : CONTROL_STRAIGHT);
   alu_outputs.op_stage2 = OP_Stage2_ALU;
   alu_outputs.rd        = inputs.decoded_instr.rd;
`ifdef ISA_D
   alu_outputs.val1      = extend (rd_val);
`else
   alu_outputs.val1      = rd_val;
`endif

   // Normal trace output (if no trap)
   alu_outputs.trace_data = mkTrace_I_RD (fall_through_pc (inputs),
					  fv_trace_isize (inputs),
					  fv_trace_instr (inputs),
					  inputs.decoded_instr.rd,
					  rd_val);
   return alu_outputs;
endfunction: fv_OP_IMM_32

// ----------------
// OP_32 (excluding 'M' ops: MULW/ DIVW/ DIVUW/ REMW/ REMUW)

function ALU_Outputs fv_OP_32 (ALU_Inputs inputs);
   Bit #(32) rs1_val = inputs.rs1_val [31:0];
   Bit #(32) rs2_val = inputs.rs2_val [31:0];

   // Signed version of rs1_val and rs2_val
   Int #(32) s_rs1_val = unpack (rs1_val);
   Int #(32) s_rs2_val = unpack (rs2_val);

   let    funct10 = inputs.decoded_instr.funct10;
   Bool   trap   = False;
   WordXL rd_val = ?;

   if      (funct10 == f10_ADDW) begin
      rd_val = pack (signExtend (s_rs1_val + s_rs2_val));
   end
   else if (funct10 == f10_SUBW) begin
      rd_val = pack (signExtend (s_rs1_val - s_rs2_val));
   end
   else if (funct10 == f10_SLLW) begin
      rd_val = pack (signExtend (rs1_val << (rs2_val [4:0])));
   end
   else if (funct10 == f10_SRLW) begin
      rd_val = pack (signExtend (rs1_val >> (rs2_val [4:0])));
   end
   else if (funct10 == f10_SRAW) begin
      rd_val = pack (signExtend (s_rs1_val >> (rs2_val [4:0])));
   end
   else
      trap = True;

   let alu_outputs       = alu_outputs_base;
   alu_outputs.control   = (trap ? CONTROL_TRAP : CONTROL_STRAIGHT);
   alu_outputs.op_stage2 = OP_Stage2_ALU;
   alu_outputs.rd        = inputs.decoded_instr.rd;
`ifdef ISA_D
   alu_outputs.val1      = extend (rd_val);
`else
   alu_outputs.val1      = rd_val;
`endif

   // Normal trace output (if no trap)
   alu_outputs.trace_data = mkTrace_I_RD (fall_through_pc (inputs),
					  fv_trace_isize (inputs),
					  fv_trace_instr (inputs),
					  inputs.decoded_instr.rd,
					  rd_val);
   return alu_outputs;
endfunction: fv_OP_32

// ----------------------------------------------------------------
// Upper Immediates

function ALU_Outputs fv_LUI (ALU_Inputs inputs);
   Bit #(32)  v32    = { inputs.decoded_instr.imm20_U, 12'h0 };
   IntXL      iv     = extend (unpack (v32));
   let        rd_val = pack (iv);

   let alu_outputs       = alu_outputs_base;
   alu_outputs.op_stage2 = OP_Stage2_ALU;
   alu_outputs.rd        = inputs.decoded_instr.rd;
`ifdef ISA_D
   alu_outputs.val1      = extend (rd_val);
`else
   alu_outputs.val1      = rd_val;
`endif

   // Normal trace output (if no trap)
   alu_outputs.trace_data = mkTrace_I_RD (fall_through_pc (inputs),
					  fv_trace_isize (inputs),
					  fv_trace_instr (inputs),
					  inputs.decoded_instr.rd,
					  rd_val);
   return alu_outputs;
endfunction

function ALU_Outputs fv_AUIPC (ALU_Inputs inputs);
   IntXL  iv     = extend (unpack ({ inputs.decoded_instr.imm20_U, 12'b0}));
   IntXL  pc_s   = unpack (inputs.pc);
   WordXL rd_val = pack (pc_s + iv);

   let alu_outputs       = alu_outputs_base;
   alu_outputs.op_stage2 = OP_Stage2_ALU;
   alu_outputs.rd        = inputs.decoded_instr.rd;
`ifdef ISA_D
   alu_outputs.val1      = extend (rd_val);
`else
   alu_outputs.val1      = rd_val;
`endif

   // Normal trace output (if no trap)
   alu_outputs.trace_data = mkTrace_I_RD (fall_through_pc (inputs),
					  fv_trace_isize (inputs),
					  fv_trace_instr (inputs),
					  inputs.decoded_instr.rd,
					  rd_val);
   return alu_outputs;
endfunction

// ----------------------------------------------------------------
// LOAD

function ALU_Outputs fv_LD (ALU_Inputs inputs);
   // Signed versions of rs1_val and rs2_val
   let opcode = inputs.decoded_instr.opcode;
   IntXL s_rs1_val = unpack (inputs.rs1_val);
   IntXL s_rs2_val = unpack (inputs.rs2_val);

   IntXL  imm_s = extend (unpack (inputs.decoded_instr.imm12_I));
   WordXL eaddr = pack (s_rs1_val + imm_s);

   let funct3 = inputs.decoded_instr.funct3;
   Bool legal_LD = (   (funct3 == f3_LB) || (funct3 == f3_LBU)
		    || (funct3 == f3_LH) || (funct3 == f3_LHU)
		    || (funct3 == f3_LW)
`ifdef RV64
		    || (funct3 == f3_LWU)
		    || (funct3 == f3_LD)
`endif
		    // TODO: what about FLW?
`ifdef ISA_D
		    || (funct3 == f3_FLD)
`endif
		    );

   let alu_outputs = alu_outputs_base;
   alu_outputs.control   = ((! legal_LD) ? CONTROL_TRAP : CONTROL_STRAIGHT);
   alu_outputs.op_stage2 = OP_Stage2_LD;
   alu_outputs.rd        = inputs.decoded_instr.rd;
   alu_outputs.addr      = eaddr;
`ifdef ISA_F
   alu_outputs.rd_in_fpr = (opcode == op_LOAD_FP);
`endif

   // Normal trace output (if no trap)
   alu_outputs.trace_data = mkTrace_I_LOAD (fall_through_pc (inputs),
					    fv_trace_isize (inputs),
					    fv_trace_instr (inputs),
					    inputs.decoded_instr.rd,
					    ?,
					    eaddr);
   return alu_outputs;
endfunction

// ----------------------------------------------------------------
// STORE

function ALU_Outputs fv_ST (ALU_Inputs inputs);
   // Signed version of rs1_val
   IntXL  s_rs1_val = unpack (inputs.rs1_val);
   IntXL  imm_s     = extend (unpack (inputs.decoded_instr.imm12_S));
   WordXL eaddr     = pack (s_rs1_val + imm_s);

   let opcode = inputs.decoded_instr.opcode;
   let funct3 = inputs.decoded_instr.funct3;
   Bool legal_ST = (   (funct3 == f3_SB)
		    || (funct3 == f3_SH)
		    || (funct3 == f3_SW)
`ifdef RV64
		    || (funct3 == f3_SD)
`endif
		    // TODO: what about FSW?
`ifdef ISA_D
		    || (funct3 == f3_FSD)
`endif
		    );

   let alu_outputs = alu_outputs_base;
   alu_outputs.control   = ((! legal_ST) ? CONTROL_TRAP : CONTROL_STRAIGHT);
   alu_outputs.op_stage2 = OP_Stage2_ST;
   alu_outputs.addr      = eaddr;

   // The rs2_val would depend on the combination F/D-RV32/64 when FD is enabled
`ifdef ISA_F
`ifdef ISA_D
`ifdef RV64
   alu_outputs.val2      = (opcode == op_STORE_FP) ? inputs.frs2_val
                                                   : inputs.rs2_val;
`else
   alu_outputs.val2      = (opcode == op_STORE_FP) ? inputs.frs2_val
                                                   : extend (inputs.rs2_val);
`endif
`else
`ifdef RV32
   alu_outputs.val2      = (opcode == op_STORE_FP) ? inputs.frs2_val
                                                   : inputs.rs2_val;
`else
   alu_outputs.val2      = (opcode == op_STORE_FP) ? extend (inputs.frs2_val)
                                                   : inputs.rs2_val;
`endif
`endif
`else
   alu_outputs.val2      = inputs.rs2_val;
`endif

   // Normal trace output (if no trap)
   alu_outputs.trace_data = mkTrace_STORE (fall_through_pc (inputs),
					   fv_trace_isize (inputs),
					   fv_trace_instr (inputs),
                                           // XXX TODO Revisit. Need to size
                                           // appropriately for FP
`ifdef ISA_D
					   truncate(alu_outputs.val2),
`else
					   (alu_outputs.val2),
`endif
					   eaddr);
   return alu_outputs;
endfunction

// ----------------------------------------------------------------
// MISC_MEM (FENCE and FENCE.I)
// No-ops, for now

function ALU_Outputs fv_MISC_MEM (ALU_Inputs inputs);
   let alu_outputs = alu_outputs_base;
   alu_outputs.control  = (  (inputs.decoded_instr.funct3 == f3_FENCE_I)
			   ? CONTROL_FENCE_I
			   : (  (inputs.decoded_instr.funct3 == f3_FENCE)
			      ? CONTROL_FENCE
			      : CONTROL_TRAP));

   // Normal trace output (if no trap)
   alu_outputs.trace_data = mkTrace_OTHER (fall_through_pc (inputs),
					   fv_trace_isize (inputs),
					   fv_trace_instr (inputs));
   return alu_outputs;
endfunction

// ----------------------------------------------------------------
// System instructions

function ALU_Outputs fv_SYSTEM (ALU_Inputs inputs);
   let funct3      = inputs.decoded_instr.funct3;
   let alu_outputs = alu_outputs_base;

   // Normal trace output (if no trap)
   alu_outputs.trace_data = mkTrace_OTHER (fall_through_pc (inputs),
					   fv_trace_isize (inputs),
					   fv_trace_instr (inputs));

   if (funct3  == f3_PRIV) begin
`ifdef ISA_PRIV_S
      // SFENCE.VMA instruction
      if (   (inputs.decoded_instr.rd  == 0)
	  && (   (inputs.cur_priv == m_Priv_Mode)
	      || (   (inputs.cur_priv == s_Priv_Mode)
		  && (inputs.mstatus [mstatus_tvm_bitpos] == 0)))
	  && (inputs.decoded_instr.funct7 == f7_SFENCE_VMA))
	 begin
	    alu_outputs.control = CONTROL_SFENCE_VMA;
	 end
      else
`endif
      if (   (inputs.decoded_instr.rd  == 0)
	  && (inputs.decoded_instr.rs1 == 0))
	 begin
	    // ECALL instructions
	    if (inputs.decoded_instr.imm12_I == f12_ECALL) begin
	       alu_outputs.control  = CONTROL_TRAP;
	       alu_outputs.exc_code = ((inputs.cur_priv == u_Priv_Mode)
				       ? exc_code_ECALL_FROM_U
				       : ((inputs.cur_priv == s_Priv_Mode)
					  ? exc_code_ECALL_FROM_S
					  : exc_code_ECALL_FROM_M));
	    end

	    // EBREAK instruction
	    else if (inputs.decoded_instr.imm12_I == f12_EBREAK) begin
	       alu_outputs.control  = CONTROL_TRAP;
	       alu_outputs.exc_code = exc_code_BREAKPOINT;
	    end

	    // MRET instruction
	    else if (   (inputs.cur_priv >= m_Priv_Mode)
		     && (inputs.decoded_instr.imm12_I == f12_MRET))
	       begin
		  alu_outputs.control = CONTROL_MRET;
	       end

	    // SRET instruction
	    // TODO: If MSTATUS.TSR bit is set, mode must be >= m_Priv_Mode
	    else if (   (   (inputs.cur_priv == m_Priv_Mode)
			 || (   (inputs.cur_priv == s_Priv_Mode)
			     && (inputs.mstatus [mstatus_tsr_bitpos] == 0)))
		     && (inputs.decoded_instr.imm12_I == f12_SRET))
	       begin
		  alu_outputs.control = CONTROL_SRET;
	       end


	    /*
	    // URET instruction (future: Piccolo does not support 'N' extension)
	    else if (   (inputs.cur_priv >= u_Priv_Mode)
		     && (inputs.decoded_instr.imm12_I == f12_URET))
	       begin
		  alu_outputs.control = CONTROL_URET;
	       end
	    */

	    // WFI instruction
	    else if (   (   (inputs.cur_priv == m_Priv_Mode)
			 || (   (inputs.cur_priv == s_Priv_Mode)
			     && (inputs.mstatus [mstatus_tw_bitpos] == 0))
			 || (   (inputs.cur_priv == u_Priv_Mode)
			     && (inputs.misa.n == 1)))
		     && (inputs.decoded_instr.imm12_I == f12_WFI))
	       begin
		  alu_outputs.control = CONTROL_WFI;
	       end

	    else begin
	       alu_outputs.control = CONTROL_TRAP;
	    end
	 end

      else begin
	 alu_outputs.control = CONTROL_TRAP;
      end
   end    // funct3 is f3_PRIV

   // CSRRW, CSRRWI
   else if (f3_is_CSRR_W (funct3)) begin
      WordXL rs1_val = (  (funct3 [2] == 1)
			? extend (inputs.decoded_instr.rs1)    // Immediate zimm
			: inputs.rs1_val);                     // From rs1 reg

      alu_outputs.control   = CONTROL_CSRR_W;
`ifdef ISA_D
      alu_outputs.val1      = extend (rs1_val);
`else
      alu_outputs.val1      = rs1_val;
`endif
   end

   // CSRRS, CSRRSI, CSRRC, CSRRCI
   else if (f3_is_CSRR_S_or_C (funct3)) begin
      WordXL rs1_val = (  (funct3 [2] == 1)
			? extend (inputs.decoded_instr.rs1)    // Immediate zimm
			: inputs.rs1_val);                     // From rs1 reg

      alu_outputs.control   = CONTROL_CSRR_S_or_C;
`ifdef ISA_D
      alu_outputs.val1      = extend (rs1_val);
`else
      alu_outputs.val1      = rs1_val;
`endif
   end

   // funct3 is not f3_PRIV
   else begin // (funct3 == f3_SYSTEM_ILLEGAL)
      alu_outputs.control = CONTROL_TRAP;
   end

   return alu_outputs;
endfunction: fv_SYSTEM

// ----------------------------------------------------------------
// FP Ops
// Just pass through to the FP stage

`ifdef ISA_F
function ALU_Outputs fv_FP (ALU_Inputs inputs);
   let opcode = inputs.decoded_instr.opcode;
   let funct3 = inputs.decoded_instr.funct3;
   let funct7 = inputs.decoded_instr.funct7;
   let rs2    = inputs.decoded_instr.rs2;

   // Check instruction legality
   // Is the rounding mode legal
   match {.rm, .rm_is_legal} = fv_rmode_check  (funct3, inputs.fcsr_frm);

   // Is the instruction legal
   let inst_is_legal = fv_is_fp_instr_legal (funct7, rm, rs2, opcode);

   let alu_outputs = alu_outputs_base;
   alu_outputs.control   = ((inst_is_legal && rm_is_legal)  ? CONTROL_STRAIGHT
                                                            : CONTROL_TRAP);
   alu_outputs.op_stage2 = OP_Stage2_FD;
   alu_outputs.rd        = inputs.decoded_instr.rd;
   alu_outputs.rm        = rm;

   // Operand values
   // The first operand may be from the FPR or GPR
   let val1_from_gpr     = fv_fp_val1_from_gpr (opcode, funct7, rs2);

`ifdef ISA_D
`ifdef RV64
   alu_outputs.val1      = val1_from_gpr  ? inputs.rs1_val
                                          : inputs.frs1_val;
`else
   alu_outputs.val1      = val1_from_gpr  ? extend (inputs.rs1_val)
                                          : inputs.frs1_val;
`endif
`else
`ifdef RV32
   alu_outputs.val1      = val1_from_gpr  ? inputs.rs1_val
                                          : inputs.frs1_val;
`else
   alu_outputs.val1      = val1_from_gpr  ? inputs.rs1_val
                                          : extend (inputs.frs1_val);
`endif
`endif

   // Second and third operands (when used) are always from the FPR
`ifdef ISA_D
   alu_outputs.val2      = inputs.frs2_val;
`else
`ifdef RV32
   alu_outputs.val2      = inputs.frs2_val;
`else
   alu_outputs.val2      = extend (inputs.frs2_val);
`endif
`endif

   alu_outputs.val3      = inputs.frs3_val;

   alu_outputs.rd_in_fpr = !fv_is_rd_in_GPR (funct7, rs2);

   // Normal trace output (if no trap)
   alu_outputs.trace_data = mkTrace_I_RD (fall_through_pc (inputs),
  					fv_trace_isize (inputs),
  					fv_trace_instr (inputs),
  					inputs.decoded_instr.rd,
  					?);

   return alu_outputs;
endfunction
`endif

// ----------------------------------------------------------------
// AMO
// Just pass through to the memory stage

`ifdef ISA_A
function ALU_Outputs fv_AMO (ALU_Inputs inputs);
   let funct3 = inputs.decoded_instr.funct3;
   let funct5 = inputs.decoded_instr.funct5;
   let funct7 = inputs.decoded_instr.funct7;

   Bool legal_f5 = (   (funct5 == f5_AMO_LR)   || (funct5 == f5_AMO_SC)

		    || (funct5 == f5_AMO_ADD)
		    || (funct5 == f5_AMO_SWAP)

		    || (funct5 == f5_AMO_AND)  || (funct5 == f5_AMO_OR) || (funct5 == f5_AMO_XOR)

		    || (funct5 == f5_AMO_MIN)  || (funct5 == f5_AMO_MINU)
		    || (funct5 == f5_AMO_MAX)  || (funct5 == f5_AMO_MAXU));

   Bool legal_width = (   (funct3 == f3_AMO_W)
		       || ((xlen == 64) && (funct3 == f3_AMO_D)) );

   let eaddr = inputs.rs1_val;

   let alu_outputs = alu_outputs_base;
   alu_outputs.control   = ((legal_f5 && legal_width) ? CONTROL_STRAIGHT : CONTROL_TRAP);
   alu_outputs.op_stage2 = OP_Stage2_AMO;
   alu_outputs.addr      = eaddr;
   alu_outputs.val1      = zeroExtend (inputs.decoded_instr.funct7);
`ifdef ISA_D
   alu_outputs.val2      = extend (inputs.rs2_val);
`else
   alu_outputs.val2      = inputs.rs2_val;
`endif

   // Normal trace output (if no trap)
   alu_outputs.trace_data = mkTrace_AMO (fall_through_pc (inputs),
					 fv_trace_isize (inputs),
					 fv_trace_instr (inputs),
					 inputs.decoded_instr.rd, ?,
					 inputs.rs2_val,
					 eaddr);
   return alu_outputs;
endfunction
`endif

// ----------------------------------------------------------------
// Top-level ALU function

function ALU_Outputs fv_ALU (ALU_Inputs inputs);
   let alu_outputs = alu_outputs_base;

   if (inputs.decoded_instr.opcode == op_BRANCH)
      alu_outputs = fv_BRANCH (inputs);

   else if (inputs.decoded_instr.opcode == op_JAL)
      alu_outputs = fv_JAL (inputs);

   else if (inputs.decoded_instr.opcode == op_JALR)
      alu_outputs = fv_JALR (inputs);

`ifdef ISA_M
   // OP 'M' ops MUL/ MULH/ MULHSU/ MULHU/ DIV/ DIVU/ REM/ REMU
   else if (   (inputs.decoded_instr.opcode == op_OP)
	    && f7_is_OP_MUL_DIV_REM (inputs.decoded_instr.funct7))
      begin
	 // Will be executed in MBox in next stage
	 alu_outputs.op_stage2 = OP_Stage2_M;
	 alu_outputs.rd        = inputs.decoded_instr.rd;
`ifdef ISA_D
	 alu_outputs.val1      = extend (inputs.rs1_val);
	 alu_outputs.val2      = extend (inputs.rs2_val);
`else
	 alu_outputs.val1      = inputs.rs1_val;
	 alu_outputs.val2      = inputs.rs2_val;
`endif

	 // Normal trace output (if no trap)
	 alu_outputs.trace_data = mkTrace_I_RD (fall_through_pc (inputs),
						fv_trace_isize (inputs),
						fv_trace_instr (inputs),
						inputs.decoded_instr.rd,
						?);
      end

`ifdef RV64
   // OP 'M' ops MULW/ DIVW/ DIVUW/ REMW/ REMUW
   else if (   (inputs.decoded_instr.opcode == op_OP_32)
	    && f7_is_OP_MUL_DIV_REM (inputs.decoded_instr.funct7))
      begin
	 // Will be executed in MBox in next stage
	 alu_outputs.op_stage2 = OP_Stage2_M;
	 alu_outputs.rd        = inputs.decoded_instr.rd;
	 alu_outputs.val1      = inputs.rs1_val;
	 alu_outputs.val2      = inputs.rs2_val;

	 // Normal trace output (if no trap)
	 alu_outputs.trace_data = mkTrace_I_RD (fall_through_pc (inputs),
						fv_trace_isize (inputs),
						fv_trace_instr (inputs),
						inputs.decoded_instr.rd,
						?);
      end
`endif
`endif

   // OP_IMM and OP (shifts)
   else if (   (   (inputs.decoded_instr.opcode == op_OP_IMM)
		|| (inputs.decoded_instr.opcode == op_OP))
	    && (   (inputs.decoded_instr.funct3 == f3_SLLI)
		|| (inputs.decoded_instr.funct3 == f3_SRLI)
		|| (inputs.decoded_instr.funct3 == f3_SRAI)))
      alu_outputs = fv_OP_and_OP_IMM_shifts (inputs);

   // TODO: set up floating point ops for next stage, similar to 'M' setup

   // Remaining OP_IMM and OP (excluding shifts and 'M' ops MUL/DIV/REM)
   else if (   (inputs.decoded_instr.opcode == op_OP_IMM)
	    || (inputs.decoded_instr.opcode == op_OP))
      alu_outputs = fv_OP_and_OP_IMM (inputs);

`ifdef RV64
   else if (inputs.decoded_instr.opcode == op_OP_IMM_32)
      alu_outputs = fv_OP_IMM_32 (inputs);

   // Remaining op_OP_32 (excluding 'M' ops)
   else if (inputs.decoded_instr.opcode == op_OP_32)
      alu_outputs = fv_OP_32 (inputs);
`endif

   else if (inputs.decoded_instr.opcode == op_LUI)
      alu_outputs = fv_LUI (inputs);

   else if (inputs.decoded_instr.opcode == op_AUIPC)
      alu_outputs = fv_AUIPC (inputs);

   else if (inputs.decoded_instr.opcode == op_LOAD)
      alu_outputs = fv_LD (inputs);

   else if (inputs.decoded_instr.opcode == op_STORE)
      alu_outputs = fv_ST (inputs);

   else if (inputs.decoded_instr.opcode == op_MISC_MEM)
      alu_outputs = fv_MISC_MEM (inputs);

   else if (inputs.decoded_instr.opcode == op_SYSTEM)
      alu_outputs = fv_SYSTEM (inputs);

`ifdef ISA_A
   else if (inputs.decoded_instr.opcode == op_AMO)
      alu_outputs = fv_AMO (inputs);
`endif

`ifdef ISA_F
   else if (   (inputs.decoded_instr.opcode == op_LOAD_FP))
      alu_outputs = fv_LD (inputs);

   else if (   (inputs.decoded_instr.opcode == op_STORE_FP))
      alu_outputs = fv_ST (inputs);

   else if (   (inputs.decoded_instr.opcode == op_FP)
            || (inputs.decoded_instr.opcode == op_FMADD)
            || (inputs.decoded_instr.opcode == op_FMSUB)
            || (inputs.decoded_instr.opcode == op_FNMSUB)
            || (inputs.decoded_instr.opcode == op_FNMADD))
      alu_outputs = fv_FP (inputs);
`endif

   else begin
      alu_outputs.control = CONTROL_TRAP;

      // Normal trace output (if no trap)
      alu_outputs.trace_data = mkTrace_TRAP (fall_through_pc (inputs),
					     fv_trace_isize (inputs),
					     fv_trace_instr (inputs),
					     ?,
					     ?,
					     ?,
					     ?,
					     ?);
   end

   return alu_outputs;
endfunction

// ================================================================

endpackage<|MERGE_RESOLUTION|>--- conflicted
+++ resolved
@@ -95,13 +95,6 @@
    Op_Stage2  op_stage2;
    RegName    rd;
    Addr       addr;     // Branch, jump: newPC
-<<<<<<< HEAD
-		                // Mem ops and AMOs: mem addr
-                        // CSRRx: csr addr
-
-   WordXL     val1;     // OP_Stage2_ALU: result for Rd (ALU ops: result, JAL/JALR: return PC,
-                        //                           CSSRx: old value of CSR)
-=======
 		        // Mem ops and AMOs: mem addr
 `ifdef ISA_D
    WordFL     val1;     // OP_Stage2_FD: arg1
@@ -109,29 +102,12 @@
 `else
    WordXL     val1;     // OP_Stage2_ALU: result for Rd (ALU ops: result, JAL/JALR: return PC)
                         // CSRRx: rs1_val
->>>>>>> 7cb96d47
                         // OP_Stage2_M, OP_Stage2_FD: arg1
                         // OP_Stage2_AMO: funct7
 
    WordXL     val2;     // Branch: branch target (for Tandem Verification)
-		                // OP_Stage2_ST: store-val
+		        // OP_Stage2_ST: store-val
                         // OP_Stage2_M, OP_Stage2_FD: arg2
-<<<<<<< HEAD
-		                // CSSRx: new csr value
-   } ALU_Outputs
-deriving (Bits, FShow);
-
-ALU_Outputs alu_outputs_base = ALU_Outputs {control:   CONTROL_STRAIGHT,
-					    exc_code:  exc_code_ILLEGAL_INSTRUCTION,
-					    op_stage2: ?,
-					    // Wolf's verification model requires rd to be 0 for non-updating
-					    // At the moment we check this later in the sequence.
-					    rd:        ?,
-					    csr_valid: False,
-					    addr:      ?,
-					    val1:      ?,
-					    val2:      ? };
-=======
 `endif
 `ifdef ISA_F
    WordFL     val3;     // OP_Stage2_FD: arg3
@@ -157,7 +133,6 @@
 	       rm        : ?,
 `endif
 	       trace_data: ?};
->>>>>>> 7cb96d47
 
 // ================================================================
 // The fall-through PC is PC+4 for normal 32b instructions,
@@ -261,7 +236,6 @@
    else if (funct3 == f3_BGE)  branch_taken = (s_rs1_val >= s_rs2_val);
    else if (funct3 == f3_BLTU) branch_taken = (rs1_val  <  rs2_val);
    else if (funct3 == f3_BGEU) branch_taken = (rs1_val  >= rs2_val);
-    // XXX: This should throw an invalid instruction exception, not a misalignment.
    else                        trap = True;
 
    Bool misaligned_target = (branch_target [1] == 1'b1);
@@ -281,19 +255,15 @@
    alu_outputs.exc_code  = exc_code;
    alu_outputs.op_stage2 = OP_Stage2_ALU;
    alu_outputs.rd        = 0;
-<<<<<<< HEAD
-   alu_outputs.addr      = (branch_taken ? branch_target : (inputs.pc + 4));
    // Gives a defined value when in verification mode.
    `ifdef RVFI
    alu_outputs.val1      = 0;
    `endif
-=======
    alu_outputs.addr      = next_pc;
 `ifdef ISA_D
    // TODO: is this ifdef needed? Can't we always use 'extend()'?
    alu_outputs.val2      = extend (branch_target);    // For tandem verifier only
 `else
->>>>>>> 7cb96d47
    alu_outputs.val2      = branch_target;    // For tandem verifier only
 `endif
 
