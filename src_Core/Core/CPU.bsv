// Copyright (c) 2016-2019 Bluespec, Inc. All Rights Reserved

//-
// RVFI_DII modifications:
//     Copyright (c) 2018 Jack Deeley
//     Copyright (c) 2018 Peter Rugg
//     All rights reserved.
//
//     This software was developed by SRI International and the University of
//     Cambridge Computer Laboratory (Department of Computer Science and
//     Technology) under DARPA contract HR0011-18-C-0016 ("ECATS"), as part of the
//     DARPA SSITH research programme.
//-

package CPU;

// ================================================================
// This is the "Piccolo_V3" CPU, implementing the RISC-V ISA.
// - RV32/64, ACDFIMSU, 3-stage in order pipeline
// - Optional Debug Module connection
// - Optional Tandem Verification connection.

`ifdef EXTERNAL_DEBUG_MODULE
`undef INCLUDE_GDB_CONTROL
`endif

// ================================================================
// Exports

export mkCPU;

// ================================================================
// BSV library imports

import Vector       :: *;
import Memory       :: *;
import FIFOF        :: *;
import FIFO         :: *;
import SpecialFIFOs :: *;
import GetPut       :: *;
import ClientServer :: *;
import Connectable  :: *;
import ConfigReg    :: *;

// ----------------
// BSV additional libs

import GetPut_Aux :: *;
import Semi_FIFOF :: *;

// ================================================================
// Project imports

import AXI4_Types :: *;

import ISA_Decls :: *;

<<<<<<< HEAD
`ifdef INCLUDE_TANDEM_VERIF
import Verifier  :: *;
import TV_Info   :: *;
`elsif RVFI
import Verifier  :: *;
import RVFI_DII  :: *;
`endif

`ifdef RVFI_DII
import Piccolo_RVFI_DII_Bridge :: *;
`endif
=======
import TV_Info   :: *;
>>>>>>> 7cb96d47

import GPR_RegFile :: *;
`ifdef ISA_F
import FPR_RegFile :: *;
`endif
import CSR_RegFile :: *;
import CPU_Globals :: *;
import CPU_IFC     :: *;

`ifdef ISA_C
// 'C' extension (16b compressed instructions)
import CPU_Fetch_C :: *;
`endif

import CPU_Stage1 :: *;    // Fetch and Execute
import CPU_Stage2 :: *;    // Memory and long-latency ops
import CPU_Stage3 :: *;    // Writeback

import Near_Mem_IFC :: *;    // Caches or TCM

`ifdef Near_Mem_Caches
import Near_Mem_Caches :: *;
`endif

`ifdef Near_Mem_TCM
import Near_Mem_TCM :: *;
`endif

`ifdef INCLUDE_GDB_CONTROL
import Debug_Module :: *;
`endif

// System address map and pc_reset value
import SoC_Map :: *;

// ================================================================
// Major States of CPU

typedef enum {CPU_RESET1,
	      CPU_RESET2,

`ifdef INCLUDE_GDB_CONTROL
	      CPU_GDB_PAUSING,      // On GDB breakpoint, while waiting for fence completion
	      CPU_DEBUG_MODE,       // Stopped for debugger
`endif
	      CPU_RUNNING,          // Normal operation
	      CPU_TRAP,
	      CPU_CSRRX_RESTART,    // Restart pipe after a CSRRX instruction
	      CPU_FENCE_I,          // While waiting for FENCE.I to complete in Near_Mem
	      CPU_FENCE,            // While waiting for FENCE to complete in Near_Mem
	      CPU_SFENCE_VMA,

	      CPU_WFI_PAUSED        // On WFI pause
   } CPU_State
deriving (Eq, Bits, FShow);

function Bool fn_is_running (CPU_State  cpu_state);
   return (   (cpu_state != CPU_RESET1)
	   && (cpu_state != CPU_RESET2)
`ifdef INCLUDE_GDB_CONTROL
	   && (cpu_state != CPU_GDB_PAUSING)
	   && (cpu_state != CPU_DEBUG_MODE)
`endif
	   );
endfunction

// ================================================================


(* synthesize *)
module mkCPU (CPU_IFC);

   // ----------------
   // System address map and pc reset value
   SoC_Map_IFC  soc_map  <- mkSoC_Map;

   // ----------------
   // General purpose registers and CSRs
   GPR_RegFile_IFC  gpr_regfile  <- mkGPR_RegFile;
`ifdef ISA_F
   FPR_RegFile_IFC  fpr_regfile  <- mkFPR_RegFile;
`endif

   CSR_RegFile_IFC  csr_regfile  <- mkCSR_RegFile;
   let mcycle   = csr_regfile.read_csr_mcycle;
   let mstatus  = csr_regfile.read_mstatus;
   let misa     = csr_regfile.read_misa;
   let minstret = csr_regfile.read_csr_minstret;

   // Near mem (caches or TCM, for example)
   Near_Mem_IFC  near_mem <- mkNear_Mem;

<<<<<<< HEAD
   // ----------------
   // If using Direct Instruction Injection then make a
   // bridge that can insert instructions as if it were
   // an instruction cache.
`ifdef RVFI_DII
   Piccolo_RVFI_DII_Bridge_IFC rvfi_bridge <- mkPiccoloRVFIDIIBridge;
   IMem_IFC fake_imem = rvfi_bridge.instr_CPU;
`endif

   // ----------------
   // For debugging

`ifdef CPU_VERBOSITY_1
   Bit #(4) initial_verbosity = 1;
=======
   // Take imem as is from near_mem, or use wrapper for 'C' extension
`ifdef ISA_C
   IMem_IFC imem <- mkCPU_Fetch_C (near_mem.imem);
>>>>>>> 7cb96d47
`else
   IMem_IFC imem = near_mem.imem;
`endif

   // ----------------
   // For debugging

   // Verbosity: 0=quiet; 1=instruction trace; 2=more detail
   Reg #(Bit #(4))  cfg_verbosity <- mkConfigReg (0);

   // Verbosity is 0 as long as # of instrs retired is <= cfg_logdelay
   Reg #(Bit #(64))  cfg_logdelay <- mkConfigReg (0);

   // Current verbosity, taking into account log delay
   Bit #(4)  cur_verbosity = ((minstret < cfg_logdelay) ? 0 : cfg_verbosity);

   // ----------------
   // Major CPU states
   Reg #(CPU_State)  rg_state    <- mkReg (CPU_RESET1);
   Reg #(Priv_Mode)  rg_cur_priv <- mkRegU;

   // Save next_pc across split-phase FENCE.I and other split-phase ops
   Reg #(WordXL) rg_next_pc <- mkRegU;

   // ----------------
   // Pipeline stages

   CPU_Stage3_IFC stage3 <- mkCPU_Stage3 (cur_verbosity,
					  gpr_regfile,
`ifdef ISA_F
					  fpr_regfile,
`endif
					  csr_regfile);

   CPU_Stage2_IFC stage2 <- mkCPU_Stage2 (cur_verbosity, csr_regfile, near_mem.dmem);

   CPU_Stage1_IFC  stage1 <- mkCPU_Stage1 (cur_verbosity,
					   gpr_regfile,
					   csr_regfile,
					   imem,
`ifdef ISA_F
					   fpr_regfile,
					   stage2.out.fbypass,
					   stage3.out.fbypass,
`endif
<<<<<<< HEAD
					   csr_regfile,
`ifdef RVFI_DII
					   fake_imem,
`else
					   near_mem.imem,
`endif
=======
>>>>>>> 7cb96d47
					   stage2.out.bypass,
					   stage3.out.bypass,
					   rg_cur_priv);

   // ----------------
   // Halt requests (interrupts, debugger stop-request, or dcsr.step step-request).
   // We set this flag on an instruction Fetch and handle it on the next instruction-fetch.
   // When this flag is set, Stage1 is "frozen", i.e., its instruction
   // is not moved forward.  Once Stage2 and Stage3 have drained
   // (OSTATUS_EMPTY), the halt-request is handled.

   Reg #(Bool)  rg_halt <- mkReg (False);

   // Interrupt pending based on current priv, mstatus.ie, mie and mip registers
   Bool interrupt_pending = isValid (csr_regfile.interrupt_pending (rg_cur_priv));

   // ----------------
   // Reset requests and responses

   FIFOF #(Token)  f_reset_reqs <- mkFIFOF;
   FIFOF #(Token)  f_reset_rsps <- mkFIFOF;

   // ----------------
   // Communication to/from External debug module

`ifdef INCLUDE_GDB_CONTROL

   // Debugger run-control
   FIFOF #(Bool)  f_run_halt_reqs <- mkFIFOF;
   FIFOF #(Bool)  f_run_halt_rsps <- mkFIFOF;

   Reg #(Bool)  rg_stop_req      <- mkReg (False);    // stop-request from debugger
   Reg #(Bool)  rg_step_req      <- mkReg (False);    // step-request from dcsr.step

   // Debugger GPR read/write request/response
   FIFOF #(MemoryRequest  #(5,  XLEN)) f_gpr_reqs <- mkFIFOF1;
   FIFOF #(MemoryResponse #(    XLEN)) f_gpr_rsps <- mkFIFOF1;

`ifdef ISA_F
   // Debugger FPR read/write request/response
   FIFOF #(MemoryRequest  #(5,  FLEN)) f_fpr_reqs <- mkFIFOF1;
   FIFOF #(MemoryResponse #(    FLEN)) f_fpr_rsps <- mkFIFOF1;
`endif

   // Debugger CSR read/write request/response
   FIFOF #(MemoryRequest  #(12, XLEN)) f_csr_reqs <- mkFIFOF1;
   FIFOF #(MemoryResponse #(    XLEN)) f_csr_rsps <- mkFIFOF1;

`endif

   // ----------------
   // Tandem Verification

`ifdef INCLUDE_TANDEM_VERIF
<<<<<<< HEAD
    FIFOF #(Info_CPU_to_Verifier)  f_to_verifier <- mkFIFOF;

    // State for deciding when a new MIP command needs to be sent
    Reg #(MIP) rg_prev_mip <- mkRegU;
`elsif RVFI

    FIFOF #(RVFI_DII_Execution #(XLEN))  f_to_verifier <- mkFIFOF;
    Reg   #(Bool)                  rg_handler    <- mkReg (False);
    Reg   #(Bool)                  rg_donehalt       <- mkReg (False);    
    
    Reg #(MIP) rg_prev_mip <- mkRegU;
    
=======
   FIFOF #(Trace_Data) f_trace_data  <- mkFIFOF;

   // State for deciding if a MIP update needs to be sent into the trace file
   Reg #(WordXL) rg_prev_mip <- mkReg (0);
>>>>>>> 7cb96d47
`endif

   function Bool mip_cmd_needed ();
`ifdef INCLUDE_TANDEM_VERIF
      // If the MTIP, MSIP, or xEIP bits of MIP have changed, then send a MIP update
      WordXL new_mip = csr_regfile.csr_mip_read;
      Bool mip_has_changed = (new_mip != rg_prev_mip);
      return mip_has_changed;
// Currently this breaks if included - for some reason, it prevents Stage 1 from dequeueing, so
// the pipeline ends up blocked.
`elsif RVFI
      MIP new_mip = csr_regfile.read_csr_mip;
      Bool mip_has_changed = ((new_mip.tips[m_Priv_Mode] != rg_prev_mip.tips[m_Priv_Mode]) ||
	                      (new_mip.sips[m_Priv_Mode] != rg_prev_mip.sips[m_Priv_Mode]) ||
	                      (new_mip.eips              != rg_prev_mip.eips));
      return mip_has_changed;
`else
      return False;
`endif
   endfunction: mip_cmd_needed
   
   


   // ================================================================
   // Debugging: print instruction trace info

   function fa_emit_instr_trace (instret, pc, instr, priv);
      action
	 if (cur_verbosity == 1)
	    $display ("instret:%0d  PC:0x%0h  instr:0x%0h  priv:%0d", instret, pc, instr, priv);
      endaction
   endfunction

   // ================================================================
   // CPI measurement in each 'run' (from Debug Mode pause to Debug Mode pause)

   Reg #(Bit #(64))  rg_start_CPI_cycles <- mkRegU;
   Reg #(Bit #(64))  rg_start_CPI_instrs <- mkRegU;

   function Action fa_report_CPI;
      action
	 Bit #(64) delta_CPI_cycles = mcycle - rg_start_CPI_cycles;
	 Bit #(64) delta_CPI_instrs = csr_regfile.read_csr_minstret - rg_start_CPI_instrs;

	 // Make delta_CPI_instrs at least 1, to avoid divide-by-zero
	 if (delta_CPI_instrs == 0)
	    delta_CPI_instrs = delta_CPI_instrs + 1;

	 // Report CPI to 1 decimal place.
	 let x = (delta_CPI_cycles * 10) / delta_CPI_instrs;
	 let cpi     = x / 10;
	 let cpifrac = x % 10;
	 $display ("CPI: %0d.%0d = (%0d/%0d) since last 'continue'",
		   cpi, cpifrac, delta_CPI_cycles, delta_CPI_instrs);
      endaction
   endfunction

   // ================================================================
   // Feed a new PC into Stage1
   // Feed a new PC into IMem (to do an instruction fetch).
   // Set rg_halt on debugger stop request or dcsr.step step request

   function Action fa_start_ifetch (Word next_pc, Priv_Mode priv
`ifdef RVFI_DII
                                                                 , UInt#(SEQ_LEN) next_seq
`endif
   );
      action
	 // Initiate the fetch
`ifdef ISA_PRIV_S
	 Bit #(1) sstatus_SUM = (csr_regfile.read_sstatus) [18];
<<<<<<< HEAD
	 Bit #(1) mstatus_MXR = (csr_regfile.read_mstatus) [19];
	 stage1.enq (next_pc
`ifdef RVFI_DII
                  , next_seq
`endif
                  , priv
		  , sstatus_SUM
		  , mstatus_MXR
		  , csr_regfile.read_satp);
=======
`else
	 Bit #(1) sstatus_SUM = 0;
`endif
	 Bit #(1) mstatus_MXR = mstatus [19];
	 stage1.enq (next_pc, priv,
		     sstatus_SUM,
		     mstatus_MXR,
		     csr_regfile.read_satp);
>>>>>>> 7cb96d47

	 // Set rg_halt if requested.
	 Bool do_halt = False;

`ifdef INCLUDE_GDB_CONTROL
	 // Debugger stop-request
	 if ((! do_halt) && rg_stop_req && (cur_verbosity != 0))
	    $display ("    CPU.fa_start_ifetch: halting due to stop_req: PC = 0x%08h", next_pc);

	 do_halt = (do_halt || rg_stop_req);

	 // dcsr.step step-request
	 if ((! do_halt) && rg_step_req && (cur_verbosity != 0))
	    $display (" CPU.fa_start_ifetch: halting due to step req: PC = 0x%08h",
		      next_pc);
	 do_halt = (do_halt || rg_step_req);

	 // If not halting now, and dcsr.step=1, set rg_step_req to cause a stop at next fetch
	 if ((! do_halt) && (csr_regfile.read_dcsr_step)) begin
	    rg_step_req <= True;
	    if (cur_verbosity != 0)
	       $display ("    CPU.fa_start_ifetch: dcsr.step=1; will stop at next fetch");
	 end
`endif

	 if (do_halt) begin
	    rg_halt <= True;
	    if (cur_verbosity > 1)
	       $display ("    CPU.fa_start_ifetch: rg_halt <= True");
	 end
      endaction
   endfunction

   // ================================================================
   // Actions to restart from Debug Mode (e.g., GDB 'continue' after a breakpoint)
   // We re-initialize CPI_instrs and CPI_cycles.

   function Action fa_restart (Addr resume_pc);
      action
	 fa_start_ifetch (resume_pc, rg_cur_priv
`ifdef RVFI_DII
                                                , 0
`endif
                                                   );
	 stage1.set_full (True);
	 rg_state <= CPU_RUNNING;

`ifdef INCLUDE_GDB_CONTROL
	 // Notify debugger that we've started running
	 f_run_halt_rsps.enq (True);
`endif

	 rg_start_CPI_cycles <= mcycle;
	 rg_start_CPI_instrs <= csr_regfile.read_csr_minstret;

	 if (cur_verbosity != 0)
	    $display ("    fa_restart: RUNNING with PC = 0x%0h", resume_pc);
      endaction
   endfunction

   // ================================================================
   // Debug tracing: show pipe state

   (* no_implicit_conditions, fire_when_enabled *)
   rule rl_show_pipe (   (cur_verbosity > 1)
		      && fn_is_running (rg_state)
		      && (rg_state != CPU_WFI_PAUSED));
      $display ("================================================================");
      $display ("%0d: Pipeline State:  minstret:%0d  cur_priv:%0d  mstatus:%0x",
		mcycle, minstret, rg_cur_priv, mstatus);
      $display ("    ", fshow_mstatus (misa, mstatus));

      $display ("    Stage3: ", fshow (stage3.out));
      $display ("        Bypass  to Stage1: ", fshow (stage3.out.bypass));
`ifdef ISA_F
      $display ("        FBypass to Stage1: ", fshow (stage3.out.fbypass));
`endif
      $display ("    Stage2: pc 0x%08h instr 0x%08h priv %0d",
		stage2.out.data_to_stage3.pc,
		stage2.out.data_to_stage3.instr,
		stage2.out.data_to_stage3.priv);
      $display ("        ", fshow (stage2.out));
      $display ("        Bypass  to Stage1: ", fshow (stage2.out.bypass));
`ifdef ISA_F
      $display ("        FBypass to Stage1: ", fshow (stage2.out.fbypass));
`endif

      $display ("    Stage1: pc 0x%08h instr 0x%08h priv %0d",
		stage1.out.data_to_stage2.pc,
		stage1.out.data_to_stage2.instr,
		stage1.out.data_to_stage2.priv);
      $display ("        ", fshow (stage1.out));
      $display ("----------------");
   endrule

   // ================================================================
   // Reset

   rule rl_reset_start (rg_state == CPU_RESET1);
   
      // Guessing this reset is automatically queued in the testbench/by bluesim.
      // Either way, it might be what's blocking the program from running
      // let req <- pop (f_reset_reqs);

`ifdef INCLUDE_GDB_CONTROL
      rg_stop_req <= False;
      rg_step_req <= False;
`endif

`ifndef RVFI_DII
      $display ("================================================================");
      $write   ("CPU: Bluespec  RISC-V  Piccolo  v3.0");
      if (rv_version == RV32)
	 $display (" (RV32)");
      else
	 $display (" (RV64)");
      $display ("Copyright (c) 2016-2019 Bluespec, Inc. All Rights Reserved.");
      $display ("================================================================");
`endif

      gpr_regfile.server_reset.request.put (?);
`ifdef ISA_F
      fpr_regfile.server_reset.request.put (?);
`endif
      csr_regfile.server_reset.request.put (?);
      near_mem.server_reset.request.put (?);

      stage1.server_reset.request.put (?);
      stage2.server_reset.request.put (?);
      stage3.server_reset.request.put (?);

      rg_cur_priv <= m_Priv_Mode;
      rg_halt     <= False;
      rg_state    <= CPU_RESET2;

      if (cur_verbosity != 0)
	 $display ("%0d: CPU.rl_reset_start", mcycle);

`ifdef INCLUDE_TANDEM_VERIF
<<<<<<< HEAD
      let verif = getVerifierInfo(True, fromInteger(pc_tv_cmd), 0, 0, 0, True, fromInteger(tv_cmd_reset));
      f_to_verifier.enq (verif);
      rg_prev_mip <= mip_reset_value;
=======
      let trace_data = mkTrace_RESET;
      f_trace_data.enq (trace_data);

      rg_prev_mip <= 0;
>>>>>>> 7cb96d47
`endif
   endrule: rl_reset_start

   rule rl_reset_complete (rg_state == CPU_RESET2);
      let ack_gpr <- gpr_regfile.server_reset.response.get;
`ifdef ISA_F
      let ack_fpr <- fpr_regfile.server_reset.response.get;
`endif
      let ack_csr <- csr_regfile.server_reset.response.get;
      let ack_nm  <- near_mem.server_reset.response.get;

      let ack1 <- stage1.server_reset.response.get;
      let ack2 <- stage2.server_reset.response.get;
      let ack3 <- stage3.server_reset.response.get;

      f_reset_rsps.enq (?);
      
`ifdef CPU_VERBOSITY_1
        // XXX: Not sure if this is right, but it's better than having no 'if' at all
      if (cur_verbosity != 0)
	 $display ("%0d: CPU.reset_complete", mcycle);

      csr_regfile.write_dcsr_cause (DCSR_CAUSE_HALTREQ);
      rg_state <= CPU_DEBUG_MODE;

      if (cur_verbosity != 0)
	 $display ("    CPU entering DEBUG_MODE");
`else
      WordXL dpc = truncate (soc_map.m_pc_reset_value);
      fa_restart (dpc);
`endif
   endrule: rl_reset_complete

   // ================================================================
   // Various conditions on the pipe

   Bool pipe_is_empty = (   (stage3.out.ostatus == OSTATUS_EMPTY)
			 && (stage2.out.ostatus == OSTATUS_EMPTY)
			 && (stage1.out.ostatus == OSTATUS_EMPTY));

   // The pipe is ready to execute a non-pipe if any stage has NONPIPE
   // and all stages downstream of that stage are EMPTY
   Bool pipe_has_nonpipe = (   (stage3.out.ostatus == OSTATUS_NONPIPE)
			    || (   (stage3.out.ostatus == OSTATUS_EMPTY)
				&& (stage2.out.ostatus == OSTATUS_NONPIPE))
			    || (   (stage3.out.ostatus == OSTATUS_EMPTY)
				&& (stage2.out.ostatus == OSTATUS_EMPTY)
				&& (stage1.out.ostatus == OSTATUS_NONPIPE)));

   Bool halting = (rg_halt || mip_cmd_needed || interrupt_pending);
   Bool stage1_halted = (   halting
			 && (   (stage1.out.ostatus == OSTATUS_PIPE)
			     || (stage1.out.ostatus == OSTATUS_NONPIPE))
			 && (stage2.out.ostatus == OSTATUS_EMPTY)
			 && (stage3.out.ostatus == OSTATUS_EMPTY));
   Bool stage1_send_mip_cmd = stage1_halted && mip_cmd_needed;
   Bool stage1_take_interrupt = stage1_halted && (! mip_cmd_needed) && interrupt_pending;
   Bool stage1_stop = stage1_halted && (! mip_cmd_needed) && (! interrupt_pending);

<<<<<<< HEAD
   Bool stage1_is_csrrx = ((stage1.out.ostatus == OSTATUS_PIPE)
			   && fn_instr_is_csrrx (stage1.out.data_to_stage2.instr));
    

=======
>>>>>>> 7cb96d47
   // ================================================================

`ifdef INCLUDE_TANDEM_VERIF
   rule rl_stage1_mip_cmd (   (rg_state == CPU_RUNNING)
			   && stage1_send_mip_cmd);
      WordXL new_mip = csr_regfile.csr_mip_read;
      rg_prev_mip <= new_mip;

      let trace_data = mkTrace_CSR_WRITE (csr_addr_mip, new_mip);
      f_trace_data.enq (trace_data);

      if (cur_verbosity > 1)
	 $display ("%0d: CPU.rl_stage1_mip_cmd: MIP new 0x%0h, old 0x%0h", mcycle, new_mip, rg_prev_mip);
   endrule
`elsif RVFI
   rule rl_stage1_mip_cmd (   (rg_state == CPU_RUNNING)
			   && stage1_send_mip_cmd);
      MIP new_mip = csr_regfile.read_csr_mip;
      rg_prev_mip <= new_mip;

      if (cur_verbosity > 1)
	 $display ("%0d: CPU.rl_stage1_mip_cmd: new MIP = ", mcycle, fshow(new_mip));
   endrule
`endif

   // ================================================================
   // PIPELINE BEHAVIOR (excluding nonpipe special instructions and exceptions)

   // We do not attempt to manage CSR values in the pipeline like GPRs
   // (read reg, writeback, bypassing) because of complexity: too many
   // CSRs can change simultaneously.  A CSRRx instruction in stage1
   // is stalled until downstream stages are empty. Then, we delay for
   // a cycle before restarting the pipe by re-fetching the next
   // instr, since the fetch may need the just-written CSR value.

`ifdef ISA_C
   // TODO: analyze this carefully; added to resolve a blockage
   (* descending_urgency = "imem_rl_fetch_next_32b, rl_pipe" *)
`endif

<<<<<<< HEAD
    

   (* fire_when_enabled *)
    rule rl_pipe (   (rg_state == CPU_RUNNING)
=======
   rule rl_pipe (   (rg_state == CPU_RUNNING)
>>>>>>> 7cb96d47
		 && (! pipe_is_empty)
		 && (! pipe_has_nonpipe)
		 && (! stage1_halted));

<<<<<<< HEAD
        Bool stage3_full = (stage3.out.ostatus != OSTATUS_EMPTY);
        Bool stage2_full = (stage2.out.ostatus != OSTATUS_EMPTY);
        Bool stage1_full = (stage1.out.ostatus != OSTATUS_EMPTY);
        
        //$display("PIPELINE: S1 %s, S2 %s, S3 %s", getString(stage1_full), 
        //                        getString(stage2_full), getString(stage3_full));
=======
      if (cur_verbosity > 1) $display ("%0d: CPU.rl_pipe", mcycle);

      Bool stage3_full = (stage3.out.ostatus != OSTATUS_EMPTY);
      Bool stage2_full = (stage2.out.ostatus != OSTATUS_EMPTY);
      Bool stage1_full = (stage1.out.ostatus != OSTATUS_EMPTY);

      // ----------------
      // Stage3 sink (does regfile writebacks)
>>>>>>> 7cb96d47

        // ----------------
        // Stage3 sink (does regfile writebacks)

        if (stage3.out.ostatus == OSTATUS_PIPE) begin
	        stage3.deq; 
	        stage3_full = False;
        end

        // ----------------
        // Move instruction from Stage2 to Stage3

        if ((! stage3_full) && (stage2.out.ostatus == OSTATUS_PIPE)) begin
	        stage2.deq; stage2_full = False;
	        stage3.enq (stage2.out.data_to_stage3); stage3_full = True;
`ifdef INCLUDE_TANDEM_VERIF
<<<<<<< HEAD
	        // To Verifier
	        f_to_verifier.enq (stage2.out.to_verifier);
`elsif RVFI
	        let outpacket = getRVFIInfoCondensed(stage2.out.data_to_stage3, ?, rg_inum, False,
	                                0, rg_handler,rg_donehalt);
	        rg_donehalt <= outpacket.rvfi_halt;
	        f_to_verifier.enq(outpacket);
	        rg_handler <= False;
`endif

	    // Accounting
	    rg_inum <= rg_inum + 1;
	    fa_emit_instr_trace (rg_inum, stage2.out.data_to_stage3.pc, 
	    stage2.out.data_to_stage3.instr, rg_cur_priv);
=======
	 // To Verifier
	 let trace_data = stage2.out.trace_data;
	 f_trace_data.enq (trace_data);
`endif

	 // Increment csr_INSTRET.
	 // Note: this instr cannot be a CSRRx updating INSTRET, since
	 // CSRRx is done off-pipe
	 csr_regfile.csr_minstret_incr;
	 fa_emit_instr_trace (minstret, stage2.out.data_to_stage3.pc, stage2.out.data_to_stage3.instr, rg_cur_priv);
>>>>>>> 7cb96d47
      end
      
      // ----------------
      // Move instruction from Stage1 to Stage2
<<<<<<< HEAD
      // (but stall if Stage1 is CSRRx and rest of pipe is not empty)
=======

>>>>>>> 7cb96d47
      if (   (! halting)
	  && (! stage2_full)
	  && (stage1.out.ostatus == OSTATUS_PIPE))
	 begin
	    stage1.deq;                              stage1_full = False;
	    stage2.enq (stage1.out.data_to_stage2);  stage2_full = True;
	 end

      // ----------------
      // Feed Stage 1

      if ((! halting)
	  && (! stage1_full))
	 begin
<<<<<<< HEAD
	    if (stage1_is_csrrx) begin
	       // Delay for a clock if Stage1 is CSRRx, since fa_start_ifetch reads some
	       // CSRs, which may be stale w.r.t. CSRRx
	       // TODO: delay only if the CSRRx is writing certain CSRs read by fa_start_ifetch?
	       //       i.e., csr_satp/csr_mstatus/csr_sstatus?
	       rg_state <= CPU_CSRRX_STALL;
	    end
	    else begin
	       fa_start_ifetch (stage1.out.next_pc, rg_cur_priv
`ifdef RVFI_DII
                                                                , stage1.out.data_to_stage2.instr_seq + 1 
`endif
                                                                                                         );
	       stage1_full = True;
	    end
=======
	    fa_start_ifetch (stage1.out.next_pc, rg_cur_priv);
	    stage1_full = True;
>>>>>>> 7cb96d47
	 end

      stage3.set_full (stage3_full);
      stage2.set_full (stage2_full);
      stage1.set_full (stage1_full);
   endrule: rl_pipe

   // ================================================================
<<<<<<< HEAD
   // Restart the pipe after a CSRRX stall

   rule rl_stage1_restart_after_csrrx (rg_state == CPU_CSRRX_STALL);
      fa_start_ifetch (stage1.out.next_pc, rg_cur_priv
`ifdef RVFI_DII
                                                      , stage1.out.data_to_stage2.instr_seq + 1
`endif
                                                                                               );
      stage1.set_full (True);
      rg_state <= CPU_RUNNING;
      if (cur_verbosity > 1)
	 $display ("%0d: rl_stage1_restart_after_csrrx: inum:%0d  pc:%0x  cur_priv:%0d",
		   mcycle, rg_inum, stage1.out.next_pc, rg_cur_priv);
   endrule

   // ================================================================
=======
>>>>>>> 7cb96d47
   // Stage2: nonpipe special: all stage2 nonpipe behaviors are traps

   rule rl_stage2_nonpipe (   (rg_state == CPU_RUNNING)
			   && (stage3.out.ostatus == OSTATUS_EMPTY)
			   && (stage2.out.ostatus == OSTATUS_NONPIPE));
      if (cur_verbosity > 1)
	 $display ("%0d: CPU.rl_stage2_nonpipe", mcycle);

      let epc      = stage2.out.trap_info.epc;
      let exc_code = stage2.out.trap_info.exc_code;
      let tval     = stage2.out.trap_info.tval;
      let instr    = stage2.out.data_to_stage3.instr;

      // Take trap
      match {.next_pc,
	     .new_mstatus,
	     .mcause,
	     .new_priv}    <- csr_regfile.csr_trap_actions (rg_cur_priv,    // from priv
							    epc,
							    False,          // interrupt_req
							    exc_code,
							    tval);
      rg_cur_priv <= new_priv;

      fa_start_ifetch (next_pc, new_priv
`ifdef RVFI_DII
                                        , stage2.out.data_to_stage3.instr_seq + 1
`endif
                                                                                 );
      stage1.set_full (True);
      stage2.set_full (False);

<<<<<<< HEAD
`ifdef INCLUDE_TANDEM_VERIF
      // Send trapping instr info to Tandem Verifier
      let to_verifier = getVerifierInfo(True,epc,next_pc,new_mstatus,mcause,True,instr);
      f_to_verifier.enq (to_verifier);
`elsif RVFI
      $display("next_pc: %h, trap", next_pc);
      let outpacket = getRVFIInfoCondensed(stage2.out.data_to_stage3, next_pc,
                                rg_inum, True, exc_code, rg_handler,rg_donehalt);
	  rg_donehalt <= outpacket.rvfi_halt;
	  f_to_verifier.enq(outpacket);
	  rg_handler <= True;
`endif

      // Accounting
      csr_regfile.csr_minstret_incr;
      rg_inum <= rg_inum + 1;

      fa_emit_instr_trace (rg_inum, epc, instr, rg_cur_priv);
=======
      // Accounting
      csr_regfile.csr_minstret_incr;

`ifdef INCLUDE_TANDEM_VERIF
      // Trace Data
      let trace_data = stage2.out.trace_data;
      trace_data.op = TRACE_TRAP;
      trace_data.pc = next_pc;
      // trace_data.instr_sz    should already be set
      // trace_data.instr       should already be set
      trace_data.rd    = zeroExtend (new_priv);
      trace_data.word1 = new_mstatus;
      trace_data.word2 = mcause;
      trace_data.word3 = zeroExtend (epc);
      trace_data.word4 = tval;
      f_trace_data.enq (trace_data);
`endif

      fa_emit_instr_trace (minstret, epc, instr, rg_cur_priv);
>>>>>>> 7cb96d47

      // Debug
      if (cur_verbosity != 0)
	 $display ("    mcause:0x%0h  epc 0x%0h  tval:0x%0h  new pc 0x%0h, new mstatus 0x%0h",
		   mcause, epc, tval, next_pc, new_mstatus);
   endrule: rl_stage2_nonpipe

   // ================================================================
   // Stage1: nonpipe special: CSRRW and CSRRWI

   rule rl_stage1_CSRR_W (   (rg_state == CPU_RUNNING)
			  && (! halting)
			  && (stage3.out.ostatus == OSTATUS_EMPTY)
			  && (stage2.out.ostatus == OSTATUS_EMPTY)
			  && (stage1.out.ostatus == OSTATUS_NONPIPE)
			  && (stage1.out.control == CONTROL_CSRR_W));

      if (cur_verbosity > 1) $display ("%0d:  CPU.rl_stage1_CSRR_W", mcycle);

      let instr    = stage1.out.data_to_stage2.instr;
      let csr_addr = instr_csr    (instr);
      let rs1      = instr_rs1    (instr);
      let funct3   = instr_funct3 (instr);
      let rd       = instr_rd     (instr);

`ifdef ISA_F
      // With FP, the val is always Bit #(64)
      // TODO: is this ifdef necessary? Can't we always use 'truncate'?
      WordXL stage2_val1= truncate (stage1.out.data_to_stage2.val1);
`else
      WordXL stage2_val1= stage1.out.data_to_stage2.val1;
`endif

      let rs1_val  = (  (funct3 == f3_CSRRW)
		      ? stage2_val1                       // CSRRW
		      : extend (rs1));                    // CSRRWI

      Bool read_not_write = False;    // CSRRW always writes the CSR
      Bool permitted = csr_regfile.access_permitted_1 (rg_cur_priv, csr_addr, read_not_write);

      if (! permitted) begin
	 rg_state <= CPU_TRAP;
	 // Debug
	 fa_emit_instr_trace (minstret, stage1.out.data_to_stage2.pc, instr, rg_cur_priv);
	 if (cur_verbosity > 1) begin
	    $display ("    rl_stage1_CSRR_W: Trap on CSR permissions: Rs1 %0d Rs1_val 0x%0h csr 0x%0h Rd %0d",
		      rs1, rs1_val, csr_addr, rd);
	 end
      end
      else begin
	 // Read the CSR only if Rd is not 0
	 WordXL csr_val = ?;
	 if (rd != 0) begin
	    // TODO: csr_regfile.read should become ActionValue (it may have side effects)
	    let m_csr_val = csr_regfile.read_csr (csr_addr);
	    csr_val   = fromMaybe (?, m_csr_val);
	 end

	 // Writeback to GPR file
	 let new_rd_val = csr_val;
	 gpr_regfile.write_rd (rd, new_rd_val);

	 // Writeback to CSR file
	 let new_csr_val <- csr_regfile.mav_csr_write (csr_addr, rs1_val);

	 // Accounting
	 csr_regfile.csr_minstret_incr;

	 // Restart the pipe
	 rg_state <= CPU_CSRRX_RESTART;

`ifdef INCLUDE_TANDEM_VERIF
	 // Trace data
	 let trace_data = stage1.out.data_to_stage2.trace_data;
	 trace_data.op = TRACE_CSRRX;
	 // trace_data.pc, instr_sz and instr    should already be set
	 trace_data.rd = rd;
	 trace_data.word1 = new_rd_val;
	 trace_data.word2 = 1;                        // whether we've written csr or not
	 trace_data.word3 = zeroExtend (csr_addr);
	 trace_data.word4 = new_csr_val;
	 f_trace_data.enq (trace_data);
`endif

	 // Debug
	 fa_emit_instr_trace (minstret, stage1.out.data_to_stage2.pc, instr, rg_cur_priv);
	 if (cur_verbosity > 1) begin
	    $display ("    S1: write CSRRW/CSRRWI Rs1 %0d Rs1_val 0x%0h csr 0x%0h csr_val 0x%0h Rd %0d",
		      rs1, rs1_val, csr_addr, csr_val, rd);
	 end
      end
   endrule: rl_stage1_CSRR_W

   // ================================================================
   // Stage1: nonpipe special: CSRRS, CSRRSI, CSRRC, CSRRCI

   rule rl_stage1_CSRR_S_or_C (   (rg_state == CPU_RUNNING)
			       && (! halting)
			       && (stage3.out.ostatus == OSTATUS_EMPTY)
			       && (stage2.out.ostatus == OSTATUS_EMPTY)
			       && (stage1.out.ostatus == OSTATUS_NONPIPE)
			       && (stage1.out.control == CONTROL_CSRR_S_or_C));

      if (cur_verbosity > 1) $display ("%0d:  CPU.rl_stage1_CSRR_S_or_C", mcycle);

      let instr    = stage1.out.data_to_stage2.instr;
      let csr_addr = instr_csr    (instr);
      let rs1      = instr_rs1    (instr);
      let funct3   = instr_funct3 (instr);
      let rd       = instr_rd     (instr);

`ifdef ISA_F
      // With FP, the val is always Bit #(64)
      WordXL stage2_val1= truncate (stage1.out.data_to_stage2.val1);
`else
      WordXL stage2_val1= stage1.out.data_to_stage2.val1;
`endif

      let rs1_val  = (  ((funct3 == f3_CSRRS) || (funct3 == f3_CSRRC))
		      ? stage2_val1                      // CSRRS,  CSRRC
		      : extend (rs1));                   // CSRRSI, CSRRCI

      Bool read_not_write = (rs1_val == 0);    // CSRR_S_or_C only reads, does not write CSR, if rs1_val == 0
      Bool permitted = csr_regfile.access_permitted_2 (rg_cur_priv, csr_addr, read_not_write);

      if (! permitted) begin
	 rg_state <= CPU_TRAP;
	 // Debug
	 fa_emit_instr_trace (minstret, stage1.out.data_to_stage2.pc, instr, rg_cur_priv);
	 if (cur_verbosity > 1) begin
	    $display ("    rl_stage1_CSRR_S_or_C: Trap on CSR permissions: Rs1 %0d Rs1_val 0x%0h csr 0x%0h Rd %0d",
		      rs1, rs1_val, csr_addr, rd);
	 end
      end
      else begin
	 // Read the CSR
	 // TODO: csr_regfile.read should become ActionValue (it may have side effects)
	 let m_csr_val  = csr_regfile.read_csr (csr_addr);
	 WordXL csr_val = fromMaybe (?, m_csr_val);

	 // Writeback to GPR file
	 let new_rd_val = csr_val;
	 gpr_regfile.write_rd (rd, new_rd_val);

	 // Writeback to CSR file, but only if rs1 != 0
	 let x = (  ((funct3 == f3_CSRRS) || (funct3 == f3_CSRRSI))
		  ? (csr_val | rs1_val)                // CSRRS, CSRRSI
		  : csr_val & (~ rs1_val));            // CSRRC, CSRRCI

	 WordXL new_csr_val = ?;
	 if (rs1 != 0) begin
	    new_csr_val <- csr_regfile.mav_csr_write (csr_addr, x);
	 end

	 // Accounting
	 csr_regfile.csr_minstret_incr;

	 // Restart the pipe
	 rg_state <= CPU_CSRRX_RESTART;

`ifdef INCLUDE_TANDEM_VERIF
	 // Trace data
	 let trace_data = stage1.out.data_to_stage2.trace_data;
	 trace_data.op = TRACE_CSRRX;
	 // trace_data.pc, instr_sz and instr    should already be set
	 trace_data.rd = rd;
	 trace_data.word1 = new_rd_val;
	 trace_data.word2 = ((rs1 != 0) ? 1 : 0);    // whether we've written csr or not
	 trace_data.word3 = zeroExtend (csr_addr);
	 trace_data.word4 = new_csr_val;
	 f_trace_data.enq (trace_data);
`endif

	 // Debug
	 fa_emit_instr_trace (minstret, stage1.out.data_to_stage2.pc, instr, rg_cur_priv);
	 if (cur_verbosity > 1) begin
	    $display ("    S1: write CSRR_S_or_C: Rs1 %0d Rs1_val 0x%0h csr 0x%0h csr_val 0x%0h Rd %0d",
		      rs1, rs1_val, csr_addr, csr_val, rd);
	 end
      end
   endrule: rl_stage1_CSRR_S_or_C

   // ================================================================
   // Restart the pipe after a CSRRX stall

   rule rl_stage1_restart_after_csrrx (rg_state == CPU_CSRRX_RESTART);
      fa_start_ifetch (stage1.out.next_pc, rg_cur_priv);
      stage1.set_full (True);
      rg_state <= CPU_RUNNING;
      if (cur_verbosity > 1)
	 $display ("%0d: rl_stage1_restart_after_csrrx: minstret:%0d  pc:%0x  cur_priv:%0d",
		   mcycle, minstret, stage1.out.next_pc, rg_cur_priv);
   endrule

   // ================================================================
   // Stage1: nonpipe special: MRET/SRET/URET

   rule rl_stage1_xRET (   (rg_state == CPU_RUNNING)
			&& (! halting)
			&& (stage3.out.ostatus == OSTATUS_EMPTY)
			&& (stage2.out.ostatus == OSTATUS_EMPTY)
			&& (stage1.out.ostatus == OSTATUS_NONPIPE)
			&& (   (stage1.out.control == CONTROL_MRET)
			    || (stage1.out.control == CONTROL_SRET)
			    || (stage1.out.control == CONTROL_URET)));
      if (cur_verbosity > 1) $display ("%0d:  CPU.rl_stage1_xRET", mcycle);

      // Return-from-exception actions on CSRs
      Priv_Mode from_priv = ((stage1.out.control == CONTROL_MRET) ?
			     m_Priv_Mode : ((stage1.out.control == CONTROL_SRET) ?
					    s_Priv_Mode : u_Priv_Mode));
      match { .next_pc, .new_priv, .new_mstatus } <- csr_regfile.csr_ret_actions (from_priv);
      rg_cur_priv <= new_priv;

      // Redirect PC
      fa_start_ifetch (next_pc, new_priv
`ifdef RVFI_DII
                                        , stage1.out.data_to_stage2.instr_seq + 1
`endif
                                                                                 );
      stage1.set_full (True);
<<<<<<< HEAD
      let exc_code = stage1.out.trap_info.exc_code;
`ifdef INCLUDE_TANDEM_VERIF
      // Send info Tandem Verifier
      let to_verifier = getVerifierInfo(False,stage1.out.data_to_stage2.pc,
                        next_pc,new_mstatus,0,True,stage1.out.data_to_stage2.instr);
      f_to_verifier.enq (to_verifier);
`elsif RVFI
      let outpacket = getRVFIInfoS1(stage1.out.data_to_stage2,?,rg_inum,False,0,rg_handler,rg_donehalt);
	  rg_donehalt <= outpacket.rvfi_halt;
	  f_to_verifier.enq(outpacket);
	  rg_handler <= False;
=======

      // Accounting
      csr_regfile.csr_minstret_incr;

`ifdef INCLUDE_TANDEM_VERIF
      // Trace data
      let td  = stage1.out.data_to_stage2.trace_data;
      let td1 = mkTrace_RET (next_pc, td.instr_sz, td.instr, new_priv, new_mstatus);
      f_trace_data.enq (td1);
>>>>>>> 7cb96d47
`endif

      // Accounting
      csr_regfile.csr_minstret_incr;
      rg_inum <= rg_inum + 1;

      // Debug
      fa_emit_instr_trace (minstret, stage1.out.data_to_stage2.pc, stage1.out.data_to_stage2.instr, rg_cur_priv);
      if (cur_verbosity != 0)
	 $display ("    xRET: next_pc:0x%0h  new mstatus:0x%0h  new priv:%0d", next_pc, new_mstatus, new_priv);
   endrule: rl_stage1_xRET

   // ================================================================
   // Stage1: nonpipe special: FENCE.I

   rule rl_stage1_FENCE_I (   (rg_state== CPU_RUNNING)
			   && (! halting)
			   && (stage3.out.ostatus == OSTATUS_EMPTY)
			   && (stage2.out.ostatus == OSTATUS_EMPTY)
			   && (stage1.out.ostatus == OSTATUS_NONPIPE)
			   && (stage1.out.control == CONTROL_FENCE_I));
      if (cur_verbosity > 1) $display ("%0d:  CPU.rl_stage1_FENCE_I", mcycle);

      // Save stage1.out.next_pc since it will be destroyed by FENCE.I op
      rg_next_pc <= stage1.out.next_pc;
      near_mem.server_fence_i.request.put (?);
      rg_state <= CPU_FENCE_I;

      // Accounting
      csr_regfile.csr_minstret_incr;

`ifdef INCLUDE_TANDEM_VERIF
      // Trace data
      let trace_data = stage1.out.data_to_stage2.trace_data;
      f_trace_data.enq (trace_data);
`endif

      // Debug
      fa_emit_instr_trace (minstret, stage1.out.data_to_stage2.pc, stage1.out.data_to_stage2.instr, rg_cur_priv);
      if (cur_verbosity > 1)
	 $display ("%0d: CPU.rl_stage1_FENCE_I", mcycle);
   endrule

   // ----------------
   // Finish FENCE.I

   rule rl_finish_FENCE_I (rg_state == CPU_FENCE_I);
      if (cur_verbosity > 1) $display ("%0d:  CPU.rl_finish_FENCE_I", mcycle);

      // Await mem system FENCE.I completion
      let dummy <- near_mem.server_fence_i.response.get;

      // Resume pipe
      rg_state <= CPU_RUNNING;
<<<<<<< HEAD
      fa_start_ifetch (stage1.out.next_pc, rg_cur_priv
`ifdef RVFI_DII
                                                      , stage1.out.data_to_stage2.instr_seq + 1
`endif
                                                                                               );
      stage1.set_full (True);
      let exc_code = stage1.out.trap_info.exc_code;
`ifdef INCLUDE_TANDEM_VERIF
      // Send info Tandem Verifier
      let to_verifier = getVerifierInfo(False,stage1.out.data_to_stage2.pc,
                        0,0,0,True,stage1.out.data_to_stage2.instr);
      f_to_verifier.enq (to_verifier);
`elsif RVFI
      let outpacket = getRVFIInfoS1(stage1.out.data_to_stage2,?,rg_inum,False,0,rg_handler,rg_donehalt);
	  rg_donehalt <= outpacket.rvfi_halt;
	  f_to_verifier.enq(outpacket);
	  rg_handler <= False;
`endif

      // Accounting
      csr_regfile.csr_minstret_incr;
      rg_inum <= rg_inum + 1;

      // Debug
      fa_emit_instr_trace (rg_inum, stage1.out.data_to_stage2.pc, stage1.out.data_to_stage2.instr, rg_cur_priv);
=======
      fa_start_ifetch (rg_next_pc, rg_cur_priv);
      stage1.set_full (True);

>>>>>>> 7cb96d47
      if (cur_verbosity > 1)
	 $display ("    CPU.rl_finish_FENCE_I");
   endrule: rl_finish_FENCE_I

   // ================================================================
   // Stage1: nonpipe special: FENCE

   rule rl_stage1_FENCE (   (rg_state== CPU_RUNNING)
			 && (! halting)
			 && (stage3.out.ostatus == OSTATUS_EMPTY)
			 && (stage2.out.ostatus == OSTATUS_EMPTY)
			 && (stage1.out.ostatus == OSTATUS_NONPIPE)
			 && (stage1.out.control == CONTROL_FENCE));
      if (cur_verbosity > 1) $display ("%0d:  CPU.rl_stage1_FENCE", mcycle);

      rg_next_pc <= stage1.out.next_pc;
      near_mem.server_fence.request.put (?);
      rg_state <= CPU_FENCE;

      // Accounting
      csr_regfile.csr_minstret_incr;

`ifdef INCLUDE_TANDEM_VERIF
      // Trace data
      let trace_data = stage1.out.data_to_stage2.trace_data;
      f_trace_data.enq (trace_data);
`endif

      // Debug
      fa_emit_instr_trace (minstret, stage1.out.data_to_stage2.pc, stage1.out.data_to_stage2.instr, rg_cur_priv);
      if (cur_verbosity > 1)
	 $display ("%0d: CPU.rl_stage1_FENCE", mcycle);
   endrule

   // ----------------
   // Finish FENCE

   rule rl_finish_FENCE (rg_state == CPU_FENCE);
      if (cur_verbosity > 1) $display ("%0d:  CPU.rl_finish_FENCE", mcycle);

      // Await mem system FENCE completion
      let dummy <- near_mem.server_fence.response.get;

      // Resume pipe
      rg_state <= CPU_RUNNING;
<<<<<<< HEAD
      fa_start_ifetch (stage1.out.next_pc, rg_cur_priv
`ifdef RVFI_DII
                                                      , stage1.out.data_to_stage2.instr_seq + 1
`endif
                                                                                               );
      stage1.set_full (True);
      let exc_code = stage1.out.trap_info.exc_code;
`ifdef INCLUDE_TANDEM_VERIF
      // Send info Tandem Verifier
      let to_verifier = getVerifierInfo(False,stage1.out.data_to_stage2.pc,
                        0,0,0,True,stage1.out.data_to_stage2.instr);
      f_to_verifier.enq (to_verifier);
`elsif RVFI
      let outpacket = getRVFIInfoS1(stage1.out.data_to_stage2,?,rg_inum,False,0,rg_handler,rg_donehalt);
	  rg_donehalt <= outpacket.rvfi_halt;
	  f_to_verifier.enq(outpacket);
	  rg_handler <= False;
`endif

      // Accounting
      csr_regfile.csr_minstret_incr;
      rg_inum <= rg_inum + 1;

      // Debug
      fa_emit_instr_trace (rg_inum, stage1.out.data_to_stage2.pc, stage1.out.data_to_stage2.instr, rg_cur_priv);
=======
      fa_start_ifetch (rg_next_pc, rg_cur_priv);
      stage1.set_full (True);

>>>>>>> 7cb96d47
      if (cur_verbosity > 1)
	 $display ("    CPU.rl_finish_FENCE");
   endrule: rl_finish_FENCE

   // ================================================================
   // Stage1: nonpipe special: SFENCE.VMA

<<<<<<< HEAD
    // XXX: Does this instruction even exist? It's not in spec 2.2!
=======
`ifdef ISA_C
   // TODO: analyze this carefully; added to resolve a blockage
   (* descending_urgency = "imem_rl_fetch_next_32b, rl_stage1_SFENCE_VMA" *)
`endif
>>>>>>> 7cb96d47

   rule rl_stage1_SFENCE_VMA (   (rg_state== CPU_RUNNING)
			      && (! halting)
			      && (stage3.out.ostatus == OSTATUS_EMPTY)
			      && (stage2.out.ostatus == OSTATUS_EMPTY)
			      && (stage1.out.ostatus == OSTATUS_NONPIPE)
			      && (stage1.out.control == CONTROL_SFENCE_VMA));
      if (cur_verbosity > 1) $display ("%0d:  CPU.rl_stage1_SFENCE_VMA", mcycle);

      rg_next_pc <= stage1.out.next_pc;
      // Tell Near_Mem to do its SFENCE_VMA
      near_mem.sfence_vma;
      rg_state <= CPU_SFENCE_VMA;

      // Accounting
      csr_regfile.csr_minstret_incr;

`ifdef INCLUDE_TANDEM_VERIF
      // Trace data
      let trace_data = stage1.out.data_to_stage2.trace_data;
      f_trace_data.enq (trace_data);
`endif

      // Debug
      fa_emit_instr_trace (minstret, stage1.out.data_to_stage2.pc, stage1.out.data_to_stage2.instr, rg_cur_priv);
      if (cur_verbosity > 1)
	 $display ("%0d: CPU.rl_stage1_SFENCE_VMA", mcycle);
   endrule: rl_stage1_SFENCE_VMA

   // ----------------
   // Finish SFENCE.VMA

   rule rl_finish_SFENCE_VMA (rg_state == CPU_SFENCE_VMA);
      if (cur_verbosity > 1) $display ("%0d:  CPU.rl_finish_SFENCE_VMA", mcycle);

      // TODO: Await mem system SFENCE.VMA completion

      // Resume pipe
      rg_state <= CPU_RUNNING;
<<<<<<< HEAD
      fa_start_ifetch (stage1.out.next_pc, rg_cur_priv
`ifdef RVFI_DII
                                                      , stage1.out.data_to_stage2.instr_seq + 1
`endif
                                                                                               );
      stage1.set_full (True);
      let exc_code = stage1.out.trap_info.exc_code;
`ifdef INCLUDE_TANDEM_VERIF
      // Send info Tandem Verifier
      let to_verifier = getVerifierInfo(False,stage1.out.data_to_stage2.pc,
                        0,0,0,True,stage1.out.data_to_stage2.instr);
      f_to_verifier.enq (to_verifier);
`elsif RVFI
      let outpacket = getRVFIInfoS1(stage1.out.data_to_stage2,?,rg_inum,False,0,rg_handler,rg_donehalt);
	  rg_donehalt <= outpacket.rvfi_halt;
	  f_to_verifier.enq(outpacket);
	  rg_handler <= False;
`endif

      // Accounting
      csr_regfile.csr_minstret_incr;
      rg_inum <= rg_inum + 1;

      // Debug
      fa_emit_instr_trace (rg_inum, stage1.out.data_to_stage2.pc, stage1.out.data_to_stage2.instr, rg_cur_priv);
=======
      fa_start_ifetch (rg_next_pc, rg_cur_priv);
      stage1.set_full (True);

>>>>>>> 7cb96d47
      if (cur_verbosity > 1)
	 $display ("    CPU.rl_finish_SFENCE_VMA");
   endrule: rl_finish_SFENCE_VMA

   // ================================================================
   // Stage1: nonpipe special: WFI

   rule rl_stage1_WFI (   (rg_state== CPU_RUNNING)
		       && (! halting)
		       && (stage3.out.ostatus == OSTATUS_EMPTY)
		       && (stage2.out.ostatus == OSTATUS_EMPTY)
		       && (stage1.out.ostatus == OSTATUS_NONPIPE)
		       && (stage1.out.control == CONTROL_WFI));
      if (cur_verbosity > 1) $display ("%0d:  CPU.rl_stage1_WFI", mcycle);

      rg_next_pc <= stage1.out.next_pc;
      rg_state   <= CPU_WFI_PAUSED;

      // Accounting
      csr_regfile.csr_minstret_incr;

`ifdef INCLUDE_TANDEM_VERIF
      // Trace data
      let trace_data = stage1.out.data_to_stage2.trace_data;
      f_trace_data.enq (trace_data);
`endif

      // Debug
      fa_emit_instr_trace (minstret, stage1.out.data_to_stage2.pc, stage1.out.data_to_stage2.instr, rg_cur_priv);
      if (cur_verbosity > 1)
	 $display ("    CPU.rl_stage1_WFI");
   endrule: rl_stage1_WFI

   // ----------------

   rule rl_WFI_resume ((rg_state == CPU_WFI_PAUSED) && csr_regfile.wfi_resume);
      if (cur_verbosity > 1) $display ("%0d:  CPU.rl_WFI_resume", mcycle);

      // Debug
      if (cur_verbosity >= 1)
	 $display ("    WFI resume");

      // Resume pipe (it will handle the interrupt, if one is pending)
      rg_state <= CPU_RUNNING;
<<<<<<< HEAD
      fa_start_ifetch (stage1.out.next_pc, rg_cur_priv
`ifdef RVFI_DII
                                                      , stage1.out.data_to_stage2.instr_seq + 1
`endif
                                                                                               );
      stage1.set_full (True);
      let exc_code = stage1.out.trap_info.exc_code;
`ifdef INCLUDE_TANDEM_VERIF
      // Send info Tandem Verifier
      let to_verifier = getVerifierInfo(False,stage1.out.data_to_stage2.pc,
					    0,0,0,True,stage1.out.data_to_stage2.instr);
      f_to_verifier.enq (to_verifier);
`elsif RVFI
      let outpacket = getRVFIInfoS1(stage1.out.data_to_stage2,?,rg_inum,False,0,rg_handler,rg_donehalt);
	  rg_donehalt <= outpacket.rvfi_halt;
	  f_to_verifier.enq(outpacket);
	  rg_handler <= False;
`endif

      // Accounting
      csr_regfile.csr_minstret_incr;
      rg_inum <= rg_inum + 1;

=======
      fa_start_ifetch (rg_next_pc, rg_cur_priv);
      stage1.set_full (True);
>>>>>>> 7cb96d47
   endrule: rl_WFI_resume

   // ----------------
   rule rl_reset_from_WFI (   (rg_state == CPU_WFI_PAUSED)
			   && f_reset_reqs.notEmpty);
      if (cur_verbosity > 1) $display ("%0d:  CPU.rl_reset_from_WFI", mcycle);

      rg_state <= CPU_RESET1;
   endrule: rl_reset_from_WFI

   // ================================================================
   // Stage1: nonpipe traps (except BREAKs that enter Debug Mode)

`ifdef INCLUDE_GDB_CONTROL
   Bool break_into_Debug_Mode = (   (stage1.out.trap_info.exc_code == exc_code_BREAKPOINT)
				 && csr_regfile.dcsr_break_enters_debug (rg_cur_priv));
`else
   Bool break_into_Debug_Mode = False;
`endif

   rule rl_stage1_trap (   (rg_state == CPU_TRAP)
			|| (   (rg_state == CPU_RUNNING)
			    && (! halting)
			    && (stage3.out.ostatus == OSTATUS_EMPTY)
			    && (stage2.out.ostatus == OSTATUS_EMPTY)
			    && (stage1.out.ostatus == OSTATUS_NONPIPE)
			    && (stage1.out.control == CONTROL_TRAP)
			    && (! break_into_Debug_Mode)));
      if (cur_verbosity > 1) $display ("%0d:  CPU.rl_stage1_trap", mcycle);

      let epc      = stage1.out.trap_info.epc;
      let exc_code = stage1.out.trap_info.exc_code;
      let tval     = stage1.out.trap_info.tval;
      let instr    = stage1.out.data_to_stage2.instr;

      // Take trap
      match {.next_pc,
	     .new_mstatus,
	     .mcause,
	     .new_priv}    <- csr_regfile.csr_trap_actions (rg_cur_priv,    // from priv
							    epc,
							    False,          // interrupt_req,
							    exc_code,
							    tval);
      rg_cur_priv <= new_priv;
      fa_start_ifetch (next_pc, new_priv
`ifdef RVFI_DII
                                         , stage1.out.data_to_stage2.instr_seq + 1
`endif
                                                                                  );
      stage1.set_full (True);
<<<<<<< HEAD

`ifdef INCLUDE_TANDEM_VERIF
      // Send info on trapping instr Tandem Verifier
      let to_verifier = getVerifierInfo(True,epc,next_pc,new_mstatus,
					    mcause,True,instr);
      f_to_verifier.enq (to_verifier);
`elsif RVFI
      let outpacket = getRVFIInfoS1(stage1.out.data_to_stage2,next_pc,rg_inum,True,exc_code,rg_handler,rg_donehalt);
	  rg_donehalt <= outpacket.rvfi_halt;
	  f_to_verifier.enq(outpacket);
	  rg_handler <= True;
=======
      rg_state <= CPU_RUNNING;

`ifdef INCLUDE_TANDEM_VERIF
      // Trace data
      let trace_data = stage1.out.data_to_stage2.trace_data;
      trace_data.op = TRACE_TRAP;
      trace_data.pc = next_pc;
      // trace_data.instr_sz    should already be set
      // trace_data.instr       should already be set
      trace_data.rd    = zeroExtend (new_priv);
      trace_data.word1 = new_mstatus;
      trace_data.word2 = mcause;
      trace_data.word3 = zeroExtend (epc);
      trace_data.word4 = tval;
      f_trace_data.enq (trace_data);
>>>>>>> 7cb96d47
`endif

      // Accounting
      csr_regfile.csr_minstret_incr;
      rg_inum <= rg_inum + 1;

      // Simulation heuristic: finish if trap back to this instr
`ifndef INCLUDE_GDB_CONTROL
`ifndef RVFI_DII
      if (epc == next_pc) begin
	 $display ("%0d: CPU.rl_stage1_trap: Tight infinite trap loop: pc 0x%0x instr 0x%08x", mcycle,
		   next_pc, instr);
	 fa_report_CPI;
	 $finish (0);
      end
`endif
`endif

      // Debug
      fa_emit_instr_trace (minstret, epc, instr, rg_cur_priv);
      if (cur_verbosity != 0) begin
	 $display ("%0d: CPU.rl_stage1_trap: priv:%0d  mcause:0x%0h  epc:0x%0h",
		   mcycle, rg_cur_priv, mcause, epc);
	 $display ("    tval:0x%0h  new pc:0x%0h  new mstatus:0x%0h", tval, next_pc, new_mstatus);
      end
   endrule: rl_stage1_trap

   // ================================================================
   // Stage1: nonpipe trap: BREAK into Debug Mode when dcsr.ebreakm/s/u is set
   // TODO: We are supposed to set mtval on a machine mode BREAK. Not doing so as we are breaking to the debugger

`ifdef INCLUDE_GDB_CONTROL
   rule rl_trap_BREAK_to_Debug_Mode (   (rg_state == CPU_RUNNING)
				     && (! halting)
				     && (stage3.out.ostatus == OSTATUS_EMPTY)
				     && (stage2.out.ostatus == OSTATUS_EMPTY)
				     && (stage1.out.ostatus == OSTATUS_NONPIPE)
				     && (stage1.out.control == CONTROL_TRAP)
				     && break_into_Debug_Mode);
      if (cur_verbosity > 1) $display ("%0d:  CPU.rl_trap_BREAK_to_Debug_Mode", mcycle);

      let pc    = stage1.out.data_to_stage2.pc;
      let instr = stage1.out.data_to_stage2.instr;

      $display ("%0d: CPU.rl_trap_BREAK_to_Debug_Mode: PC 0x%08h instr 0x%08h", mcycle, pc, instr);
      if (cur_verbosity > 1)
	 $display ("    Flushing caches");

      csr_regfile.write_dcsr_cause (DCSR_CAUSE_EBREAK);
      csr_regfile.write_dpc (pc);    // Where we'll resume on 'continue'
      rg_state <= CPU_GDB_PAUSING;

      // Flush both caches -- using the same interface as that used by FENCE_I
      near_mem.server_fence_i.request.put (?);

      // Notify debugger that we've halted
      f_run_halt_rsps.enq (False);
   endrule: rl_trap_BREAK_to_Debug_Mode

   // Handle the flush responses from the caches when the flush was initiated
   // on entering CPU_GDB_PAUSING state
   rule rl_BREAK_cache_flush_finish (rg_state == CPU_GDB_PAUSING);
      let ack <- near_mem.server_fence_i.response.get;
      rg_state <= CPU_DEBUG_MODE;

      if (cur_verbosity > 1)
	 $display ("%0d: CPU.rl_BREAK_cache_flush_finish", mcycle);
   endrule

   // ----------------
   // Reset while in Debug Mode

   rule rl_reset_from_Debug_Mode (   (rg_state == CPU_DEBUG_MODE)
				  && f_reset_reqs.notEmpty);
      if (cur_verbosity > 1)
	 $display ("%0d:  CPU.rl_reset_from_Debug_Mode", mcycle);

      rg_state <= CPU_RESET1;
   endrule
`endif

   // ================================================================
   // EXTERNAL and GDB INTERRUPTS while running
   // We take an interrupt when Stage1 is frozen
   // and Stage2 and Stage3 have drained,
   // encapsulated in condition 'stage1_take_interrupt'

   rule rl_stage1_interrupt (csr_regfile.interrupt_pending (rg_cur_priv) matches tagged Valid .exc_code
			     &&& (rg_state == CPU_RUNNING)
			     &&& stage1_take_interrupt);
      if (cur_verbosity > 1) $display ("%0d:  CPU.rl_stage1_interrupt", mcycle);

      let epc   = stage1.out.data_to_stage2.pc;
      let instr = stage1.out.data_to_stage2.instr;

      // Take trap
      match {.next_pc,
	     .new_mstatus,
	     .mcause,
	     .new_priv}    <- csr_regfile.csr_trap_actions (rg_cur_priv,    // from priv
							    epc,
							    True,           // interrupt_req,
							    exc_code,
							    0);             // tval
      rg_cur_priv <= new_priv;

      // Just enq the next_pc into stage1,
      // as the interrupt is taken
      Bit #(1) sstatus_SUM = new_mstatus [18];    // TODO: project new_mstatus to new_sstatus?
      Bit #(1) mstatus_MXR = new_mstatus [19];
      stage1.enq (next_pc
`ifdef RVFI_DII
                 ,stage1.out.data_to_stage2.instr_seq + 1
`endif
                 ,new_priv
		 ,sstatus_SUM
		 ,mstatus_MXR
		 ,csr_regfile.read_satp);
      stage1.set_full (True);

      // Accounting: none (instruction is abandoned)

`ifdef INCLUDE_TANDEM_VERIF
<<<<<<< HEAD
      // Send info on trapping instr Tandem Verifier
      let to_verifier = getVerifierInfo(True,epc,next_pc,new_mstatus,
					    mcause,True,instr);
      f_to_verifier.enq (to_verifier);
=======
      // Trace data
      let trace_data = mkTrace_INTR (next_pc, new_priv, new_mstatus, mcause, epc, 0);
      f_trace_data.enq (trace_data);
>>>>>>> 7cb96d47
`endif

      // Debug
      fa_emit_instr_trace (minstret, epc, instr, rg_cur_priv);
      if (cur_verbosity > 0)
	 $display ("%0d: CPU.rl_stage1_interrupt: epc 0x%0h  next PC 0x%0h  new_priv %0d  new mstatus 0x%0h",
		   mcycle, epc, next_pc, new_priv, new_mstatus);
   endrule: rl_stage1_interrupt

   // ----------------
   // Stage1: Handle debugger stop-request and dcsr.step step-request while running
   // and no interrupt pending.
   // rg_halt should have allowed the pipeline to drain,
   // i.e., stage1 has completed its fetch,
   // and stage2 and stage3 are empty

`ifdef INCLUDE_GDB_CONTROL
   rule rl_stage1_stop (   (rg_state== CPU_RUNNING)
			&& stage1_stop
			&& (rg_stop_req || rg_step_req));
      if (cur_verbosity > 1) $display ("%0d:  CPU.rl_stage1_stop", mcycle);

      let pc    = stage1.out.data_to_stage2.pc;    // We'll retry this instruction on 'continue'
      let instr = stage1.out.data_to_stage2.instr;

      // Report CPI only stop-req, but not on step-req (where it's not very useful)
      if (rg_stop_req) begin
	 $display ("%0d: CPU.rl_stop: Stop for debugger. minstret %0d priv %0d PC 0x%0h instr 0x%0h",
		   mcycle, minstret, rg_cur_priv, pc, instr);
	 fa_report_CPI;
      end
      else begin
	 $display ("%0d: CPU.rl_stop: Stop after single-step. PC = 0x%08h", mcycle, pc);
      end

      DCSR_Cause cause= (rg_stop_req ? DCSR_CAUSE_HALTREQ : DCSR_CAUSE_STEP);
      csr_regfile.write_dcsr_cause (cause);
      csr_regfile.write_dpc (pc);    // We'll retry this instruction on 'continue'
      rg_state    <= CPU_GDB_PAUSING;
      rg_halt     <= False;
      rg_stop_req <= False;
      rg_step_req <= False;

      // Notify debugger that we've halted
      f_run_halt_rsps.enq (False);

      // Flush both caches -- using the same interface as that used by FENCE_I
      near_mem.server_fence_i.request.put (?);

      // Accounting: none (instruction is abandoned)
   endrule: rl_stage1_stop
`endif

   // ================================================================
   // ================================================================
   // ================================================================
   // Connect timer and software interrupts

   rule rl_relay_sw_interrupts;
      let x <- near_mem.get_sw_interrupt_req.get;
      csr_regfile.software_interrupt_req (x);
      // $display ("%0d: CPU.rl_relay_sw_interrupts: relaying: %d", mcycle, pack (x));
   endrule

   rule rl_relay_timer_interrupts;
      let x <- near_mem.get_timer_interrupt_req.get;
      csr_regfile.timer_interrupt_req (x);
      // $display ("%0d: CPU.rl_relay_timer_interrupts: relaying: %d", mcycle, pack (x));
   endrule

   // ================================================================
   // ================================================================
   // ================================================================
   // DEBUGGER ACCESS

   // ----------------
   // Debug Module Run/Halt control

`ifdef INCLUDE_GDB_CONTROL
   rule rl_debug_run ((f_run_halt_reqs.first == True) && (rg_state == CPU_DEBUG_MODE));
      if (cur_verbosity > 1) $display ("%0d:  CPU.rl_debug_run", mcycle);

      f_run_halt_reqs.deq;

      // Debugger 'resume' request (e.g., GDB 'continue' command)
      let dpc = csr_regfile.read_dpc;
      fa_restart (dpc);
      if (cur_verbosity > 1)
	 $display ("%0d: CPU.rl_debug_run: 'run' from dpc 0x%0h", mcycle, dpc);
   endrule

   (* descending_urgency = "rl_debug_run_ignore, rl_pipe" *)
   rule rl_debug_run_ignore ((f_run_halt_reqs.first == True) && fn_is_running (rg_state));
      if (cur_verbosity > 1) $display ("%0d:  CPU.rl_debug_run_ignore", mcycle);

      f_run_halt_reqs.deq;
      $display ("%0d: CPU.debug_run_ignore: ignoring 'run' command (CPU is not in Debug Mode)", mcycle);
   endrule

   (* descending_urgency = "rl_debug_halt, rl_pipe" *)
   rule rl_debug_halt ((f_run_halt_reqs.first == False) && fn_is_running (rg_state));
      if (cur_verbosity > 1) $display ("%0d:  CPU.rl_debug_halt", mcycle);

      f_run_halt_reqs.deq;

      // Debugger 'halt' request (e.g., GDB '^C' command)
      rg_stop_req <= True;
      if (cur_verbosity > 1)
	 $display ("%0d: CPU.rl_debug_halt", mcycle);
   endrule

   rule rl_debug_halt_ignore ((f_run_halt_reqs.first == False) && (! fn_is_running (rg_state)));
      if (cur_verbosity > 1) $display ("%0d:  CPU.rl_debug_halt_ignore", mcycle);

      f_run_halt_reqs.deq;

      $display ("%0d: CPU.rl_debug_halt_ignore: ignoring 'halt' (CPU already halted)", mcycle);
      $display ("    state = ", fshow (rg_state));
   endrule

   // ----------------
   // Debug Module GPR read/write

   rule rl_debug_read_gpr ((rg_state == CPU_DEBUG_MODE) && (! f_gpr_reqs.first.write));
      if (cur_verbosity > 1) $display ("%0d:  CPU.rl_debug_read_gpr", mcycle);

      let req <- pop (f_gpr_reqs);
      Bit #(5) regname = req.address;
      let data = gpr_regfile.read_rs1_port2 (regname);
      let rsp = MemoryResponse {data: data};
      f_gpr_rsps.enq (rsp);
      if (cur_verbosity > 1)
	 $display ("%0d: CPU.rl_debug_read_gpr: Read reg %0d => 0x%0h", mcycle, regname, data);
   endrule

   rule rl_debug_write_gpr ((rg_state == CPU_DEBUG_MODE) && f_gpr_reqs.first.write);
      if (cur_verbosity > 1) $display ("%0d:  CPU.rl_debug_write_gpr", mcycle);

      let req <- pop (f_gpr_reqs);
      Bit #(5) regname = req.address;
      let data = req.data;
      gpr_regfile.write_rd (regname, data);
      if (cur_verbosity > 1)
	 $display ("%0d: CPU.rl_debug_write_gpr: Write reg %0d => 0x%0h", mcycle, regname, data);
   endrule

`ifdef ISA_F
   // ----------------
   // Debug Module FPR read/write

   rule rl_debug_read_fpr ((rg_state == CPU_DEBUG_MODE) && (! f_fpr_reqs.first.write));
      if (cur_verbosity > 1) $display ("%0d:  CPU.rl_debug_read_fpr", mcycle);

      let req <- pop (f_fpr_reqs);
      Bit #(5) regname = req.address;
      let data = fpr_regfile.read_rs1_port2 (regname);
      let rsp = MemoryResponse {data: data};
      f_fpr_rsps.enq (rsp);
      if (cur_verbosity > 1)
	 $display ("%0d: CPU.rl_debug_read_fpr: Read reg %0d => 0x%0h", mcycle, regname, data);
   endrule

   rule rl_debug_write_fpr ((rg_state == CPU_DEBUG_MODE) && f_fpr_reqs.first.write);
      if (cur_verbosity > 1) $display ("%0d:  CPU.rl_debug_write_fpr", mcycle);

      let req <- pop (f_fpr_reqs);
      Bit #(5) regname = req.address;
      let data = req.data;
      fpr_regfile.write_rd (regname, data);
      if (cur_verbosity > 1)
	 $display ("%0d: CPU.rl_debug_write_fpr: Write reg %0d => 0x%0h", mcycle, regname, data);
   endrule
`endif

   // ----------------
   // Debug Module CSR read/write

   rule rl_debug_read_csr ((rg_state == CPU_DEBUG_MODE) && (! f_csr_reqs.first.write));
      if (cur_verbosity > 1) $display ("%0d:  CPU.rl_debug_read_csr", mcycle);

      let req <- pop (f_csr_reqs);
      Bit #(12) csr_addr = req.address;
      let m_data = csr_regfile.read_csr_port2 (csr_addr);
      let data = fromMaybe (?, m_data);
      let rsp = MemoryResponse {data: data};
      f_csr_rsps.enq (rsp);
      if (cur_verbosity > 1)
	 $display ("%0d: CPU.rl_debug_read_csr: Read csr %0d => 0x%0h", mcycle, csr_addr, data);
   endrule

   rule rl_debug_write_csr ((rg_state == CPU_DEBUG_MODE) && f_csr_reqs.first.write);
      if (cur_verbosity > 1) $display ("%0d:  CPU.rl_debug_write_csr", mcycle);

      let req <- pop (f_csr_reqs);
      Bit #(12) csr_addr = req.address;
      let data = req.data;
      let new_csr_val <- csr_regfile.mav_csr_write (csr_addr, data);
      if (cur_verbosity > 1)
	 $display ("%0d: CPU.rl_debug_write_csr: Write csr 0x%0h 0x%0h => 0x%0h", mcycle, csr_addr, data, new_csr_val);
   endrule
`endif

`ifdef RVFI_DII
   mkConnection(rvfi_bridge.trace_report, toGet(f_to_verifier));
`endif

   // ================================================================
   // ================================================================
   // ================================================================
   // INTERFACE

   // Reset
   interface Server  hart0_server_reset = toGPServer (f_reset_reqs, f_reset_rsps);

   // ----------------
   // SoC fabric connections

   // IMem to fabric master interface
   interface  imem_master = near_mem.imem_master;

   // DMem to fabric master interface
   interface  dmem_master = near_mem.dmem_master;

   // Near_Mem back door slave interface
   interface  near_mem_slave = near_mem.near_mem_slave;

   // ----------------
   // External interrupts

   method Action  external_interrupt_req (x) = csr_regfile.external_interrupt_req (x);

   // ----------------
   // For tracing

   method Action  set_verbosity (Bit #(4)  verbosity, Bit #(64)  logdelay);
      cfg_verbosity <= verbosity;
      cfg_logdelay  <= logdelay;
   endmethod

   // ----------------
   // Optional interface to Tandem Verifier

`ifdef INCLUDE_TANDEM_VERIF
<<<<<<< HEAD

   interface Get to_verifier = toGet (f_to_verifier);
   
`elsif RVFI
`ifdef RVFI_DII

   interface rvfi_dii_server = rvfi_bridge.rvfi_dii_server;

`else

   interface Get to_verifier = toGet (f_to_verifier);
   method Bool halted = rg_donehalt;

`endif
=======
   interface Get  trace_data_out = toGet (f_trace_data);
>>>>>>> 7cb96d47
`endif

   // ----------------
   // Optional interface to Debug Module

`ifdef INCLUDE_GDB_CONTROL
   // run-control, other
   interface Server  hart0_server_run_halt = toGPServer (f_run_halt_reqs, f_run_halt_rsps);

   interface Put  hart0_put_other_req;
      method Action  put (Bit #(4) req);
	 cfg_verbosity <= req;
      endmethod
   endinterface

   // GPR access
   interface MemoryServer  hart0_gpr_mem_server = toGPServer (f_gpr_reqs, f_gpr_rsps);

`ifdef ISA_F
   // FPR access
   interface MemoryServer  hart0_fpr_mem_server = toGPServer (f_fpr_reqs, f_fpr_rsps);
`endif

   // CSR access
   interface MemoryServer  hart0_csr_mem_server = toGPServer (f_csr_reqs, f_csr_rsps);
`endif

endmodule: mkCPU

// ================================================================

endpackage<|MERGE_RESOLUTION|>--- conflicted
+++ resolved
@@ -35,7 +35,6 @@
 import Vector       :: *;
 import Memory       :: *;
 import FIFOF        :: *;
-import FIFO         :: *;
 import SpecialFIFOs :: *;
 import GetPut       :: *;
 import ClientServer :: *;
@@ -55,21 +54,15 @@
 
 import ISA_Decls :: *;
 
-<<<<<<< HEAD
-`ifdef INCLUDE_TANDEM_VERIF
-import Verifier  :: *;
 import TV_Info   :: *;
-`elsif RVFI
+
+`ifdef RVFI
 import Verifier  :: *;
 import RVFI_DII  :: *;
 `endif
-
 `ifdef RVFI_DII
 import Piccolo_RVFI_DII_Bridge :: *;
 `endif
-=======
-import TV_Info   :: *;
->>>>>>> 7cb96d47
 
 import GPR_RegFile :: *;
 `ifdef ISA_F
@@ -162,28 +155,22 @@
    // Near mem (caches or TCM, for example)
    Near_Mem_IFC  near_mem <- mkNear_Mem;
 
-<<<<<<< HEAD
    // ----------------
    // If using Direct Instruction Injection then make a
    // bridge that can insert instructions as if it were
    // an instruction cache.
 `ifdef RVFI_DII
    Piccolo_RVFI_DII_Bridge_IFC rvfi_bridge <- mkPiccoloRVFIDIIBridge;
-   IMem_IFC fake_imem = rvfi_bridge.instr_CPU;
-`endif
-
-   // ----------------
-   // For debugging
-
-`ifdef CPU_VERBOSITY_1
-   Bit #(4) initial_verbosity = 1;
-=======
-   // Take imem as is from near_mem, or use wrapper for 'C' extension
+   IMem_IFC local_imem = rvfi_bridge.instr_CPU;
+`else
+   IMem_IFC local_imem = near_mem.imem;
+`endif
+
+   // Take imem as is from near_mem or RVFI_DII, or use wrapper for 'C' extension
 `ifdef ISA_C
-   IMem_IFC imem <- mkCPU_Fetch_C (near_mem.imem);
->>>>>>> 7cb96d47
+   IMem_IFC imem <- mkCPU_Fetch_C (local_imem);
 `else
-   IMem_IFC imem = near_mem.imem;
+   IMem_IFC imem = local_imem;
 `endif
 
    // ----------------
@@ -227,15 +214,6 @@
 					   stage2.out.fbypass,
 					   stage3.out.fbypass,
 `endif
-<<<<<<< HEAD
-					   csr_regfile,
-`ifdef RVFI_DII
-					   fake_imem,
-`else
-					   near_mem.imem,
-`endif
-=======
->>>>>>> 7cb96d47
 					   stage2.out.bypass,
 					   stage3.out.bypass,
 					   rg_cur_priv);
@@ -290,25 +268,18 @@
    // Tandem Verification
 
 `ifdef INCLUDE_TANDEM_VERIF
-<<<<<<< HEAD
-    FIFOF #(Info_CPU_to_Verifier)  f_to_verifier <- mkFIFOF;
-
-    // State for deciding when a new MIP command needs to be sent
-    Reg #(MIP) rg_prev_mip <- mkRegU;
-`elsif RVFI
-
-    FIFOF #(RVFI_DII_Execution #(XLEN))  f_to_verifier <- mkFIFOF;
-    Reg   #(Bool)                  rg_handler    <- mkReg (False);
-    Reg   #(Bool)                  rg_donehalt       <- mkReg (False);    
-    
-    Reg #(MIP) rg_prev_mip <- mkRegU;
-    
-=======
    FIFOF #(Trace_Data) f_trace_data  <- mkFIFOF;
 
    // State for deciding if a MIP update needs to be sent into the trace file
    Reg #(WordXL) rg_prev_mip <- mkReg (0);
->>>>>>> 7cb96d47
+`elsif RVFI
+
+   FIFOF #(RVFI_DII_Execution #(XLEN))  f_to_verifier <- mkFIFOF;
+   Reg   #(Bool)                  rg_handler    <- mkReg (False);
+   Reg   #(Bool)                  rg_donehalt       <- mkReg (False);
+
+   Reg #(WordXL) rg_prev_mip <- mkRegU;
+
 `endif
 
    function Bool mip_cmd_needed ();
@@ -317,20 +288,14 @@
       WordXL new_mip = csr_regfile.csr_mip_read;
       Bool mip_has_changed = (new_mip != rg_prev_mip);
       return mip_has_changed;
-// Currently this breaks if included - for some reason, it prevents Stage 1 from dequeueing, so
-// the pipeline ends up blocked.
 `elsif RVFI
-      MIP new_mip = csr_regfile.read_csr_mip;
-      Bool mip_has_changed = ((new_mip.tips[m_Priv_Mode] != rg_prev_mip.tips[m_Priv_Mode]) ||
-	                      (new_mip.sips[m_Priv_Mode] != rg_prev_mip.sips[m_Priv_Mode]) ||
-	                      (new_mip.eips              != rg_prev_mip.eips));
+      WordXL new_mip = csr_regfile.csr_mip_read;
+      Bool mip_has_changed = (new_mip != rg_prev_mip);
       return mip_has_changed;
 `else
       return False;
 `endif
    endfunction: mip_cmd_needed
-   
-   
 
 
    // ================================================================
@@ -376,22 +341,11 @@
 `ifdef RVFI_DII
                                                                  , UInt#(SEQ_LEN) next_seq
 `endif
-   );
+                                                                                          );
       action
 	 // Initiate the fetch
 `ifdef ISA_PRIV_S
 	 Bit #(1) sstatus_SUM = (csr_regfile.read_sstatus) [18];
-<<<<<<< HEAD
-	 Bit #(1) mstatus_MXR = (csr_regfile.read_mstatus) [19];
-	 stage1.enq (next_pc
-`ifdef RVFI_DII
-                  , next_seq
-`endif
-                  , priv
-		  , sstatus_SUM
-		  , mstatus_MXR
-		  , csr_regfile.read_satp);
-=======
 `else
 	 Bit #(1) sstatus_SUM = 0;
 `endif
@@ -399,8 +353,11 @@
 	 stage1.enq (next_pc, priv,
 		     sstatus_SUM,
 		     mstatus_MXR,
-		     csr_regfile.read_satp);
->>>>>>> 7cb96d47
+		     csr_regfile.read_satp
+`ifdef RVFI_DII
+           , next_seq
+`endif
+                     );
 
 	 // Set rg_halt if requested.
 	 Bool do_halt = False;
@@ -500,10 +457,7 @@
    // Reset
 
    rule rl_reset_start (rg_state == CPU_RESET1);
-   
-      // Guessing this reset is automatically queued in the testbench/by bluesim.
-      // Either way, it might be what's blocking the program from running
-      // let req <- pop (f_reset_reqs);
+      let req <- pop (f_reset_reqs);
 
 `ifdef INCLUDE_GDB_CONTROL
       rg_stop_req <= False;
@@ -540,16 +494,10 @@
 	 $display ("%0d: CPU.rl_reset_start", mcycle);
 
 `ifdef INCLUDE_TANDEM_VERIF
-<<<<<<< HEAD
-      let verif = getVerifierInfo(True, fromInteger(pc_tv_cmd), 0, 0, 0, True, fromInteger(tv_cmd_reset));
-      f_to_verifier.enq (verif);
-      rg_prev_mip <= mip_reset_value;
-=======
       let trace_data = mkTrace_RESET;
       f_trace_data.enq (trace_data);
 
       rg_prev_mip <= 0;
->>>>>>> 7cb96d47
 `endif
    endrule: rl_reset_start
 
@@ -566,12 +514,11 @@
       let ack3 <- stage3.server_reset.response.get;
 
       f_reset_rsps.enq (?);
-      
-`ifdef CPU_VERBOSITY_1
-        // XXX: Not sure if this is right, but it's better than having no 'if' at all
+
       if (cur_verbosity != 0)
 	 $display ("%0d: CPU.reset_complete", mcycle);
 
+`ifdef INCLUDE_GDB_CONTROL
       csr_regfile.write_dcsr_cause (DCSR_CAUSE_HALTREQ);
       rg_state <= CPU_DEBUG_MODE;
 
@@ -609,13 +556,6 @@
    Bool stage1_take_interrupt = stage1_halted && (! mip_cmd_needed) && interrupt_pending;
    Bool stage1_stop = stage1_halted && (! mip_cmd_needed) && (! interrupt_pending);
 
-<<<<<<< HEAD
-   Bool stage1_is_csrrx = ((stage1.out.ostatus == OSTATUS_PIPE)
-			   && fn_instr_is_csrrx (stage1.out.data_to_stage2.instr));
-    
-
-=======
->>>>>>> 7cb96d47
    // ================================================================
 
 `ifdef INCLUDE_TANDEM_VERIF
@@ -633,7 +573,7 @@
 `elsif RVFI
    rule rl_stage1_mip_cmd (   (rg_state == CPU_RUNNING)
 			   && stage1_send_mip_cmd);
-      MIP new_mip = csr_regfile.read_csr_mip;
+      WordXL new_mip = csr_regfile.csr_mip_read;
       rg_prev_mip <= new_mip;
 
       if (cur_verbosity > 1)
@@ -656,26 +596,11 @@
    (* descending_urgency = "imem_rl_fetch_next_32b, rl_pipe" *)
 `endif
 
-<<<<<<< HEAD
-    
-
-   (* fire_when_enabled *)
-    rule rl_pipe (   (rg_state == CPU_RUNNING)
-=======
    rule rl_pipe (   (rg_state == CPU_RUNNING)
->>>>>>> 7cb96d47
 		 && (! pipe_is_empty)
 		 && (! pipe_has_nonpipe)
 		 && (! stage1_halted));
 
-<<<<<<< HEAD
-        Bool stage3_full = (stage3.out.ostatus != OSTATUS_EMPTY);
-        Bool stage2_full = (stage2.out.ostatus != OSTATUS_EMPTY);
-        Bool stage1_full = (stage1.out.ostatus != OSTATUS_EMPTY);
-        
-        //$display("PIPELINE: S1 %s, S2 %s, S3 %s", getString(stage1_full), 
-        //                        getString(stage2_full), getString(stage3_full));
-=======
       if (cur_verbosity > 1) $display ("%0d: CPU.rl_pipe", mcycle);
 
       Bool stage3_full = (stage3.out.ostatus != OSTATUS_EMPTY);
@@ -684,42 +609,27 @@
 
       // ----------------
       // Stage3 sink (does regfile writebacks)
->>>>>>> 7cb96d47
-
-        // ----------------
-        // Stage3 sink (does regfile writebacks)
-
-        if (stage3.out.ostatus == OSTATUS_PIPE) begin
-	        stage3.deq; 
-	        stage3_full = False;
-        end
-
-        // ----------------
-        // Move instruction from Stage2 to Stage3
-
-        if ((! stage3_full) && (stage2.out.ostatus == OSTATUS_PIPE)) begin
-	        stage2.deq; stage2_full = False;
-	        stage3.enq (stage2.out.data_to_stage3); stage3_full = True;
+
+      if (stage3.out.ostatus == OSTATUS_PIPE) begin
+	 stage3.deq; stage3_full = False;
+      end
+
+      // ----------------
+      // Move instruction from Stage2 to Stage3
+
+      if ((! stage3_full) && (stage2.out.ostatus == OSTATUS_PIPE)) begin
+	 stage2.deq;                              stage2_full = False;
+	 stage3.enq (stage2.out.data_to_stage3);  stage3_full = True;
 `ifdef INCLUDE_TANDEM_VERIF
-<<<<<<< HEAD
-	        // To Verifier
-	        f_to_verifier.enq (stage2.out.to_verifier);
-`elsif RVFI
-	        let outpacket = getRVFIInfoCondensed(stage2.out.data_to_stage3, ?, rg_inum, False,
-	                                0, rg_handler,rg_donehalt);
-	        rg_donehalt <= outpacket.rvfi_halt;
-	        f_to_verifier.enq(outpacket);
-	        rg_handler <= False;
-`endif
-
-	    // Accounting
-	    rg_inum <= rg_inum + 1;
-	    fa_emit_instr_trace (rg_inum, stage2.out.data_to_stage3.pc, 
-	    stage2.out.data_to_stage3.instr, rg_cur_priv);
-=======
 	 // To Verifier
 	 let trace_data = stage2.out.trace_data;
 	 f_trace_data.enq (trace_data);
+`elsif RVFI
+	 let outpacket = getRVFIInfoCondensed(stage2.out.data_to_stage3, ?, minstret, False,
+	                            0, rg_handler,rg_donehalt);
+     rg_donehalt <= outpacket.rvfi_halt;
+     f_to_verifier.enq(outpacket);
+     rg_handler <= False;
 `endif
 
 	 // Increment csr_INSTRET.
@@ -727,16 +637,11 @@
 	 // CSRRx is done off-pipe
 	 csr_regfile.csr_minstret_incr;
 	 fa_emit_instr_trace (minstret, stage2.out.data_to_stage3.pc, stage2.out.data_to_stage3.instr, rg_cur_priv);
->>>>>>> 7cb96d47
       end
-      
+
       // ----------------
       // Move instruction from Stage1 to Stage2
-<<<<<<< HEAD
-      // (but stall if Stage1 is CSRRx and rest of pipe is not empty)
-=======
-
->>>>>>> 7cb96d47
+
       if (   (! halting)
 	  && (! stage2_full)
 	  && (stage1.out.ostatus == OSTATUS_PIPE))
@@ -748,29 +653,15 @@
       // ----------------
       // Feed Stage 1
 
-      if ((! halting)
+      if (   (! halting)
 	  && (! stage1_full))
 	 begin
-<<<<<<< HEAD
-	    if (stage1_is_csrrx) begin
-	       // Delay for a clock if Stage1 is CSRRx, since fa_start_ifetch reads some
-	       // CSRs, which may be stale w.r.t. CSRRx
-	       // TODO: delay only if the CSRRx is writing certain CSRs read by fa_start_ifetch?
-	       //       i.e., csr_satp/csr_mstatus/csr_sstatus?
-	       rg_state <= CPU_CSRRX_STALL;
-	    end
-	    else begin
-	       fa_start_ifetch (stage1.out.next_pc, rg_cur_priv
+	    fa_start_ifetch (stage1.out.next_pc, rg_cur_priv
 `ifdef RVFI_DII
-                                                                , stage1.out.data_to_stage2.instr_seq + 1 
+                                                                , stage1.out.data_to_stage2.instr_seq + 1
 `endif
                                                                                                          );
-	       stage1_full = True;
-	    end
-=======
-	    fa_start_ifetch (stage1.out.next_pc, rg_cur_priv);
 	    stage1_full = True;
->>>>>>> 7cb96d47
 	 end
 
       stage3.set_full (stage3_full);
@@ -779,25 +670,6 @@
    endrule: rl_pipe
 
    // ================================================================
-<<<<<<< HEAD
-   // Restart the pipe after a CSRRX stall
-
-   rule rl_stage1_restart_after_csrrx (rg_state == CPU_CSRRX_STALL);
-      fa_start_ifetch (stage1.out.next_pc, rg_cur_priv
-`ifdef RVFI_DII
-                                                      , stage1.out.data_to_stage2.instr_seq + 1
-`endif
-                                                                                               );
-      stage1.set_full (True);
-      rg_state <= CPU_RUNNING;
-      if (cur_verbosity > 1)
-	 $display ("%0d: rl_stage1_restart_after_csrrx: inum:%0d  pc:%0x  cur_priv:%0d",
-		   mcycle, rg_inum, stage1.out.next_pc, rg_cur_priv);
-   endrule
-
-   // ================================================================
-=======
->>>>>>> 7cb96d47
    // Stage2: nonpipe special: all stage2 nonpipe behaviors are traps
 
    rule rl_stage2_nonpipe (   (rg_state == CPU_RUNNING)
@@ -830,26 +702,6 @@
       stage1.set_full (True);
       stage2.set_full (False);
 
-<<<<<<< HEAD
-`ifdef INCLUDE_TANDEM_VERIF
-      // Send trapping instr info to Tandem Verifier
-      let to_verifier = getVerifierInfo(True,epc,next_pc,new_mstatus,mcause,True,instr);
-      f_to_verifier.enq (to_verifier);
-`elsif RVFI
-      $display("next_pc: %h, trap", next_pc);
-      let outpacket = getRVFIInfoCondensed(stage2.out.data_to_stage3, next_pc,
-                                rg_inum, True, exc_code, rg_handler,rg_donehalt);
-	  rg_donehalt <= outpacket.rvfi_halt;
-	  f_to_verifier.enq(outpacket);
-	  rg_handler <= True;
-`endif
-
-      // Accounting
-      csr_regfile.csr_minstret_incr;
-      rg_inum <= rg_inum + 1;
-
-      fa_emit_instr_trace (rg_inum, epc, instr, rg_cur_priv);
-=======
       // Accounting
       csr_regfile.csr_minstret_incr;
 
@@ -866,10 +718,16 @@
       trace_data.word3 = zeroExtend (epc);
       trace_data.word4 = tval;
       f_trace_data.enq (trace_data);
+`elsif RVFI
+      $display("next_pc: %h, trap", next_pc);
+      let outpacket = getRVFIInfoCondensed(stage2.out.data_to_stage3, next_pc,
+                                minstret, True, exc_code, rg_handler,rg_donehalt);
+      rg_donehalt <= outpacket.rvfi_halt;
+      f_to_verifier.enq(outpacket);
+      rg_handler <= True;
 `endif
 
       fa_emit_instr_trace (minstret, epc, instr, rg_cur_priv);
->>>>>>> 7cb96d47
 
       // Debug
       if (cur_verbosity != 0)
@@ -1056,7 +914,11 @@
    // Restart the pipe after a CSRRX stall
 
    rule rl_stage1_restart_after_csrrx (rg_state == CPU_CSRRX_RESTART);
-      fa_start_ifetch (stage1.out.next_pc, rg_cur_priv);
+      fa_start_ifetch (stage1.out.next_pc, rg_cur_priv
+`ifdef RVFI_DII
+                                                      , stage1.out.data_to_stage2.instr_seq + 1
+`endif
+                                                                                               );
       stage1.set_full (True);
       rg_state <= CPU_RUNNING;
       if (cur_verbosity > 1)
@@ -1091,19 +953,6 @@
 `endif
                                                                                  );
       stage1.set_full (True);
-<<<<<<< HEAD
-      let exc_code = stage1.out.trap_info.exc_code;
-`ifdef INCLUDE_TANDEM_VERIF
-      // Send info Tandem Verifier
-      let to_verifier = getVerifierInfo(False,stage1.out.data_to_stage2.pc,
-                        next_pc,new_mstatus,0,True,stage1.out.data_to_stage2.instr);
-      f_to_verifier.enq (to_verifier);
-`elsif RVFI
-      let outpacket = getRVFIInfoS1(stage1.out.data_to_stage2,?,rg_inum,False,0,rg_handler,rg_donehalt);
-	  rg_donehalt <= outpacket.rvfi_halt;
-	  f_to_verifier.enq(outpacket);
-	  rg_handler <= False;
-=======
 
       // Accounting
       csr_regfile.csr_minstret_incr;
@@ -1113,12 +962,12 @@
       let td  = stage1.out.data_to_stage2.trace_data;
       let td1 = mkTrace_RET (next_pc, td.instr_sz, td.instr, new_priv, new_mstatus);
       f_trace_data.enq (td1);
->>>>>>> 7cb96d47
-`endif
-
-      // Accounting
-      csr_regfile.csr_minstret_incr;
-      rg_inum <= rg_inum + 1;
+`elsif RVFI
+      let outpacket = getRVFIInfoS1(stage1.out.data_to_stage2,?,minstret,False,0,rg_handler,rg_donehalt);
+      rg_donehalt <= outpacket.rvfi_halt;
+      f_to_verifier.enq(outpacket);
+      rg_handler <= False;
+`endif
 
       // Debug
       fa_emit_instr_trace (minstret, stage1.out.data_to_stage2.pc, stage1.out.data_to_stage2.instr, rg_cur_priv);
@@ -1168,37 +1017,18 @@
 
       // Resume pipe
       rg_state <= CPU_RUNNING;
-<<<<<<< HEAD
-      fa_start_ifetch (stage1.out.next_pc, rg_cur_priv
+      fa_start_ifetch (rg_next_pc, rg_cur_priv
 `ifdef RVFI_DII
                                                       , stage1.out.data_to_stage2.instr_seq + 1
 `endif
                                                                                                );
       stage1.set_full (True);
-      let exc_code = stage1.out.trap_info.exc_code;
-`ifdef INCLUDE_TANDEM_VERIF
-      // Send info Tandem Verifier
-      let to_verifier = getVerifierInfo(False,stage1.out.data_to_stage2.pc,
-                        0,0,0,True,stage1.out.data_to_stage2.instr);
-      f_to_verifier.enq (to_verifier);
-`elsif RVFI
-      let outpacket = getRVFIInfoS1(stage1.out.data_to_stage2,?,rg_inum,False,0,rg_handler,rg_donehalt);
-	  rg_donehalt <= outpacket.rvfi_halt;
-	  f_to_verifier.enq(outpacket);
-	  rg_handler <= False;
-`endif
-
-      // Accounting
-      csr_regfile.csr_minstret_incr;
-      rg_inum <= rg_inum + 1;
-
-      // Debug
-      fa_emit_instr_trace (rg_inum, stage1.out.data_to_stage2.pc, stage1.out.data_to_stage2.instr, rg_cur_priv);
-=======
-      fa_start_ifetch (rg_next_pc, rg_cur_priv);
-      stage1.set_full (True);
-
->>>>>>> 7cb96d47
+`ifdef RVFI
+      let outpacket = getRVFIInfoS1(stage1.out.data_to_stage2,?,minstret,False,0,rg_handler,rg_donehalt);
+      rg_donehalt <= outpacket.rvfi_halt;
+      f_to_verifier.enq(outpacket);
+      rg_handler <= False;
+`endif
       if (cur_verbosity > 1)
 	 $display ("    CPU.rl_finish_FENCE_I");
    endrule: rl_finish_FENCE_I
@@ -1244,37 +1074,18 @@
 
       // Resume pipe
       rg_state <= CPU_RUNNING;
-<<<<<<< HEAD
-      fa_start_ifetch (stage1.out.next_pc, rg_cur_priv
+      fa_start_ifetch (rg_next_pc, rg_cur_priv
 `ifdef RVFI_DII
                                                       , stage1.out.data_to_stage2.instr_seq + 1
 `endif
                                                                                                );
       stage1.set_full (True);
-      let exc_code = stage1.out.trap_info.exc_code;
-`ifdef INCLUDE_TANDEM_VERIF
-      // Send info Tandem Verifier
-      let to_verifier = getVerifierInfo(False,stage1.out.data_to_stage2.pc,
-                        0,0,0,True,stage1.out.data_to_stage2.instr);
-      f_to_verifier.enq (to_verifier);
-`elsif RVFI
-      let outpacket = getRVFIInfoS1(stage1.out.data_to_stage2,?,rg_inum,False,0,rg_handler,rg_donehalt);
-	  rg_donehalt <= outpacket.rvfi_halt;
-	  f_to_verifier.enq(outpacket);
-	  rg_handler <= False;
-`endif
-
-      // Accounting
-      csr_regfile.csr_minstret_incr;
-      rg_inum <= rg_inum + 1;
-
-      // Debug
-      fa_emit_instr_trace (rg_inum, stage1.out.data_to_stage2.pc, stage1.out.data_to_stage2.instr, rg_cur_priv);
-=======
-      fa_start_ifetch (rg_next_pc, rg_cur_priv);
-      stage1.set_full (True);
-
->>>>>>> 7cb96d47
+`ifdef RVFI
+      let outpacket = getRVFIInfoS1(stage1.out.data_to_stage2,?,minstret,False,0,rg_handler,rg_donehalt);
+      rg_donehalt <= outpacket.rvfi_halt;
+      f_to_verifier.enq(outpacket);
+      rg_handler <= False;
+`endif
       if (cur_verbosity > 1)
 	 $display ("    CPU.rl_finish_FENCE");
    endrule: rl_finish_FENCE
@@ -1282,14 +1093,10 @@
    // ================================================================
    // Stage1: nonpipe special: SFENCE.VMA
 
-<<<<<<< HEAD
-    // XXX: Does this instruction even exist? It's not in spec 2.2!
-=======
 `ifdef ISA_C
    // TODO: analyze this carefully; added to resolve a blockage
    (* descending_urgency = "imem_rl_fetch_next_32b, rl_stage1_SFENCE_VMA" *)
 `endif
->>>>>>> 7cb96d47
 
    rule rl_stage1_SFENCE_VMA (   (rg_state== CPU_RUNNING)
 			      && (! halting)
@@ -1329,37 +1136,19 @@
 
       // Resume pipe
       rg_state <= CPU_RUNNING;
-<<<<<<< HEAD
-      fa_start_ifetch (stage1.out.next_pc, rg_cur_priv
+      fa_start_ifetch (rg_next_pc, rg_cur_priv
 `ifdef RVFI_DII
                                                       , stage1.out.data_to_stage2.instr_seq + 1
 `endif
                                                                                                );
       stage1.set_full (True);
-      let exc_code = stage1.out.trap_info.exc_code;
-`ifdef INCLUDE_TANDEM_VERIF
-      // Send info Tandem Verifier
-      let to_verifier = getVerifierInfo(False,stage1.out.data_to_stage2.pc,
-                        0,0,0,True,stage1.out.data_to_stage2.instr);
-      f_to_verifier.enq (to_verifier);
-`elsif RVFI
-      let outpacket = getRVFIInfoS1(stage1.out.data_to_stage2,?,rg_inum,False,0,rg_handler,rg_donehalt);
-	  rg_donehalt <= outpacket.rvfi_halt;
-	  f_to_verifier.enq(outpacket);
-	  rg_handler <= False;
-`endif
-
-      // Accounting
-      csr_regfile.csr_minstret_incr;
-      rg_inum <= rg_inum + 1;
-
-      // Debug
-      fa_emit_instr_trace (rg_inum, stage1.out.data_to_stage2.pc, stage1.out.data_to_stage2.instr, rg_cur_priv);
-=======
-      fa_start_ifetch (rg_next_pc, rg_cur_priv);
-      stage1.set_full (True);
-
->>>>>>> 7cb96d47
+`ifdef RVFI
+      let outpacket = getRVFIInfoS1(stage1.out.data_to_stage2,?,minstret,False,0,rg_handler,rg_donehalt);
+      rg_donehalt <= outpacket.rvfi_halt;
+      f_to_verifier.enq(outpacket);
+      rg_handler <= False;
+`endif
+
       if (cur_verbosity > 1)
 	 $display ("    CPU.rl_finish_SFENCE_VMA");
    endrule: rl_finish_SFENCE_VMA
@@ -1404,34 +1193,18 @@
 
       // Resume pipe (it will handle the interrupt, if one is pending)
       rg_state <= CPU_RUNNING;
-<<<<<<< HEAD
-      fa_start_ifetch (stage1.out.next_pc, rg_cur_priv
+      fa_start_ifetch (rg_next_pc, rg_cur_priv
 `ifdef RVFI_DII
                                                       , stage1.out.data_to_stage2.instr_seq + 1
 `endif
                                                                                                );
       stage1.set_full (True);
-      let exc_code = stage1.out.trap_info.exc_code;
-`ifdef INCLUDE_TANDEM_VERIF
-      // Send info Tandem Verifier
-      let to_verifier = getVerifierInfo(False,stage1.out.data_to_stage2.pc,
-					    0,0,0,True,stage1.out.data_to_stage2.instr);
-      f_to_verifier.enq (to_verifier);
-`elsif RVFI
-      let outpacket = getRVFIInfoS1(stage1.out.data_to_stage2,?,rg_inum,False,0,rg_handler,rg_donehalt);
-	  rg_donehalt <= outpacket.rvfi_halt;
-	  f_to_verifier.enq(outpacket);
-	  rg_handler <= False;
-`endif
-
-      // Accounting
-      csr_regfile.csr_minstret_incr;
-      rg_inum <= rg_inum + 1;
-
-=======
-      fa_start_ifetch (rg_next_pc, rg_cur_priv);
-      stage1.set_full (True);
->>>>>>> 7cb96d47
+`ifdef RVFI
+      let outpacket = getRVFIInfoS1(stage1.out.data_to_stage2,?,minstret,False,0,rg_handler,rg_donehalt);
+      rg_donehalt <= outpacket.rvfi_halt;
+      f_to_verifier.enq(outpacket);
+      rg_handler <= False;
+`endif
    endrule: rl_WFI_resume
 
    // ----------------
@@ -1483,19 +1256,6 @@
 `endif
                                                                                   );
       stage1.set_full (True);
-<<<<<<< HEAD
-
-`ifdef INCLUDE_TANDEM_VERIF
-      // Send info on trapping instr Tandem Verifier
-      let to_verifier = getVerifierInfo(True,epc,next_pc,new_mstatus,
-					    mcause,True,instr);
-      f_to_verifier.enq (to_verifier);
-`elsif RVFI
-      let outpacket = getRVFIInfoS1(stage1.out.data_to_stage2,next_pc,rg_inum,True,exc_code,rg_handler,rg_donehalt);
-	  rg_donehalt <= outpacket.rvfi_halt;
-	  f_to_verifier.enq(outpacket);
-	  rg_handler <= True;
-=======
       rg_state <= CPU_RUNNING;
 
 `ifdef INCLUDE_TANDEM_VERIF
@@ -1511,12 +1271,12 @@
       trace_data.word3 = zeroExtend (epc);
       trace_data.word4 = tval;
       f_trace_data.enq (trace_data);
->>>>>>> 7cb96d47
-`endif
-
-      // Accounting
-      csr_regfile.csr_minstret_incr;
-      rg_inum <= rg_inum + 1;
+`elsif RVFI
+      let outpacket = getRVFIInfoS1(stage1.out.data_to_stage2,next_pc,minstret,True,exc_code,rg_handler,rg_donehalt);
+      rg_donehalt <= outpacket.rvfi_halt;
+      f_to_verifier.enq(outpacket);
+      rg_handler <= True;
+`endif
 
       // Simulation heuristic: finish if trap back to this instr
 `ifndef INCLUDE_GDB_CONTROL
@@ -1622,29 +1382,22 @@
       // as the interrupt is taken
       Bit #(1) sstatus_SUM = new_mstatus [18];    // TODO: project new_mstatus to new_sstatus?
       Bit #(1) mstatus_MXR = new_mstatus [19];
-      stage1.enq (next_pc
+      stage1.enq (next_pc, new_priv,
+		  sstatus_SUM,
+		  mstatus_MXR,
+		  csr_regfile.read_satp
 `ifdef RVFI_DII
-                 ,stage1.out.data_to_stage2.instr_seq + 1
-`endif
-                 ,new_priv
-		 ,sstatus_SUM
-		 ,mstatus_MXR
-		 ,csr_regfile.read_satp);
+		, stage1.out.data_to_stage2.instr_seq + 1
+`endif
+                                                 );
       stage1.set_full (True);
 
       // Accounting: none (instruction is abandoned)
 
 `ifdef INCLUDE_TANDEM_VERIF
-<<<<<<< HEAD
-      // Send info on trapping instr Tandem Verifier
-      let to_verifier = getVerifierInfo(True,epc,next_pc,new_mstatus,
-					    mcause,True,instr);
-      f_to_verifier.enq (to_verifier);
-=======
       // Trace data
       let trace_data = mkTrace_INTR (next_pc, new_priv, new_mstatus, mcause, epc, 0);
       f_trace_data.enq (trace_data);
->>>>>>> 7cb96d47
 `endif
 
       // Debug
@@ -1888,24 +1641,10 @@
    // Optional interface to Tandem Verifier
 
 `ifdef INCLUDE_TANDEM_VERIF
-<<<<<<< HEAD
-
-   interface Get to_verifier = toGet (f_to_verifier);
-   
-`elsif RVFI
+   interface Get  trace_data_out = toGet (f_trace_data);
+`endif
 `ifdef RVFI_DII
-
-   interface rvfi_dii_server = rvfi_bridge.rvfi_dii_server;
-
-`else
-
-   interface Get to_verifier = toGet (f_to_verifier);
-   method Bool halted = rg_donehalt;
-
-`endif
-=======
-   interface Get  trace_data_out = toGet (f_trace_data);
->>>>>>> 7cb96d47
+   interface Piccolo_RVFI_DII_Server rvfi_dii_server = rvfi_bridge.rvfi_dii_server;
 `endif
 
    // ----------------
