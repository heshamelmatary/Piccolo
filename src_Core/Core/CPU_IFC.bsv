// Copyright (c) 2016-2019 Bluespec, Inc. All Rights Reserved

//-
// RVFI_DII modifications:
//     Copyright (c) 2018 Jack Deeley
//     Copyright (c) 2018 Peter Rugg
//     All rights reserved.
//
//     This software was developed by SRI International and the University of
//     Cambridge Computer Laboratory (Department of Computer Science and
//     Technology) under DARPA contract HR0011-18-C-0016 ("ECATS"), as part of the
//     DARPA SSITH research programme.
//-

package CPU_IFC;

// ================================================================
// BSV library imports

import Memory       :: *;
import GetPut       :: *;
import ClientServer :: *;

// ================================================================
// Project imports

import ISA_Decls       :: *;

`ifdef INCLUDE_TANDEM_VERIF
import Verifier  :: *;
import TV_Info         :: *;
import ISA_Decls       :: *;
`elsif RVFI
import Verifier  :: *;
import RVFI_DII    :: *;
`endif

import AXI4_Types  :: *;
import Fabric_Defs :: *;

// ================================================================
// CPU interface

interface CPU_IFC;
   // Reset
   interface Server #(Token, Token)  hart0_server_reset;

   // ----------------
   // SoC fabric connections

   // IMem to Fabric master interface
   interface AXI4_Master_IFC #(Wd_Id, Wd_Addr, Wd_Data, Wd_User)  imem_master;

   // DMem to Fabric master interface
   interface AXI4_Master_IFC #(Wd_Id, Wd_Addr, Wd_Data, Wd_User)  dmem_master;

   // Back-door slave interface from fabric into Near_Mem
   interface AXI4_Slave_IFC #(Wd_Id, Wd_Addr, Wd_Data, Wd_User)  near_mem_slave;

   // ----------------
<<<<<<< HEAD
   // Interrupts
   
   method Action  external_interrupt_req (Bool set_not_clear);
   
   method Action  timer_interrupt_req (Bool set_not_clear);
   
   method Action  software_interrupt_req (Bool set_not_clear);
=======
   // External interrupts

   (* always_ready, always_enabled *)
   method Action  external_interrupt_req (Bool set_not_clear);

   // ----------------
   // Set core's verbosity

   method Action  set_verbosity (Bit #(4)  verbosity, Bit #(64)  logdelay);
>>>>>>> 7cb96d47

   // ----------------
   // Optional interface to Tandem Verifier

`ifdef INCLUDE_TANDEM_VERIF
<<<<<<< HEAD

   interface Get #(Info_CPU_to_Verifier)  to_verifier;
   
`elsif RVFI
`ifdef RVFI_DII
   interface Piccolo_RVFI_DII_Server rvfi_dii_server;
`else
   interface Get #(RVFI_DII_Execution #(XLEN))  to_verifier;
   (*always_ready, always_enabled *)
   method Bool halted;
`endif
=======
   interface Get #(Trace_Data)  trace_data_out;
>>>>>>> 7cb96d47
`endif

   // ----------------
   // Optional interface to Debug Module

`ifdef INCLUDE_GDB_CONTROL
   // run-control, other
   interface Server #(Bool, Bool)  hart0_server_run_halt;
   interface Put #(Bit #(4))       hart0_put_other_req;

   // GPR access
   interface MemoryServer #(5,  XLEN)  hart0_gpr_mem_server;

`ifdef ISA_F
   // FPR access
   interface MemoryServer #(5,  FLEN)  hart0_fpr_mem_server;
`endif

   // CSR access
   interface MemoryServer #(12, XLEN)  hart0_csr_mem_server;
`endif

endinterface

// ================================================================

endpackage<|MERGE_RESOLUTION|>--- conflicted
+++ resolved
@@ -58,15 +58,6 @@
    interface AXI4_Slave_IFC #(Wd_Id, Wd_Addr, Wd_Data, Wd_User)  near_mem_slave;
 
    // ----------------
-<<<<<<< HEAD
-   // Interrupts
-   
-   method Action  external_interrupt_req (Bool set_not_clear);
-   
-   method Action  timer_interrupt_req (Bool set_not_clear);
-   
-   method Action  software_interrupt_req (Bool set_not_clear);
-=======
    // External interrupts
 
    (* always_ready, always_enabled *)
@@ -76,27 +67,19 @@
    // Set core's verbosity
 
    method Action  set_verbosity (Bit #(4)  verbosity, Bit #(64)  logdelay);
->>>>>>> 7cb96d47
 
    // ----------------
    // Optional interface to Tandem Verifier
 
-`ifdef INCLUDE_TANDEM_VERIF
-<<<<<<< HEAD
-
-   interface Get #(Info_CPU_to_Verifier)  to_verifier;
-   
-`elsif RVFI
 `ifdef RVFI_DII
    interface Piccolo_RVFI_DII_Server rvfi_dii_server;
 `else
-   interface Get #(RVFI_DII_Execution #(XLEN))  to_verifier;
-   (*always_ready, always_enabled *)
-   method Bool halted;
+`ifdef INCLUDE_TANDEM_VERIF
+   interface Get #(Trace_Data)  trace_data_out;
 `endif
-=======
+`ifdef RVFI
    interface Get #(Trace_Data)  trace_data_out;
->>>>>>> 7cb96d47
+`endif
 `endif
 
    // ----------------
